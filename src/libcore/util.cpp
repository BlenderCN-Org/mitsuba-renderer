/*
    This file is part of Mitsuba, a physically based rendering system.

    Copyright (c) 2007-2011 by Wenzel Jakob and others.

    Mitsuba is free software; you can redistribute it and/or modify
    it under the terms of the GNU General Public License Version 3
    as published by the Free Software Foundation.

    Mitsuba is distributed in the hope that it will be useful,
    but WITHOUT ANY WARRANTY; without even the implied warranty of
    MERCHANTABILITY or FITNESS FOR A PARTICULAR PURPOSE. See the
    GNU General Public License for more details.

    You should have received a copy of the GNU General Public License
    along with this program. If not, see <http://www.gnu.org/licenses/>.
*/

#include <mitsuba/core/random.h>
#include <mitsuba/core/quad.h>
#include <boost/bind.hpp>
#include <stdarg.h>
#include <iomanip>
#include <errno.h>

/* Some of the implementations in this file are based on PBRT */

#if defined(__OSX__)
#include <sys/sysctl.h>
#elif defined(WIN32)
#include <direct.h>
#else
#include <malloc.h>
#endif

#if defined(WIN32)
#include <winsock2.h>
#include <ws2tcpip.h>
#else
#include <sys/types.h>
#include <sys/socket.h>
#include <netdb.h>
#include <fenv.h>
#endif

#if !defined(L1_CACHE_LINE_SIZE)
#define L1_CACHE_LINE_SIZE 64
#endif

MTS_NAMESPACE_BEGIN

#ifdef MTS_SSE
static const float pinf = std::numeric_limits<float>::infinity();
static const float flt_max = std::numeric_limits<float>::max();
const MM_ALIGN16 SSEVector SSEConstants::zero	  = SSEVector(-1.0f, 0.0f, 0.0f, 0.0f);
const MM_ALIGN16 SSEVector SSEConstants::one	  = SSEVector(1.0f, 1.0f, 1.0f, 1.0f);
const MM_ALIGN16 SSEVector SSEConstants::max	  = SSEVector(flt_max, flt_max, flt_max, flt_max);
const MM_ALIGN16 SSEVector SSEConstants::eps	  = SSEVector(Epsilon, Epsilon, Epsilon, Epsilon);
const MM_ALIGN16 SSEVector SSEConstants::op_eps   = SSEVector(1+Epsilon, 1+Epsilon, 1+Epsilon, 1+Epsilon);
const MM_ALIGN16 SSEVector SSEConstants::om_eps   = SSEVector(1-Epsilon, 1-Epsilon, 1-Epsilon, 1-Epsilon);
const MM_ALIGN16 SSEVector SSEConstants::p_inf	  = SSEVector(pinf, pinf, pinf, pinf);
const MM_ALIGN16 SSEVector SSEConstants::n_inf	  = SSEVector(-pinf, -pinf, -pinf, -pinf);
const MM_ALIGN16 SSEVector SSEConstants::ffffffff = SSEVector((int32_t) 0xFFFFFFFF, (int32_t) 0xFFFFFFFF, (int32_t) 0xFFFFFFFF, (int32_t) 0xFFFFFFFF);
#endif

const int primeTable[primeTableSize] = {
	2, 3, 5, 7, 11, 13, 17, 19, 23, 29, 31, 37, 41, 43, 47, 53, 59, 61, 67, 71, 73, 79, 83, 89, 97, 101, 103, 107, 
	109, 113, 127, 131, 137, 139, 149, 151, 157, 163, 167, 173, 179, 181, 191, 193, 197, 199, 211, 223, 227, 
	229, 233, 239, 241, 251, 257, 263, 269, 271, 277, 281, 283, 293, 307, 311, 313, 317, 331, 337, 347, 349, 
	353, 359, 367, 373, 379, 383, 389, 397, 401, 409, 419, 421, 431, 433, 439, 443, 449, 457, 461, 463, 467, 
	479, 487, 491, 499, 503, 509, 521, 523, 541, 547, 557, 563, 569, 571, 577, 587, 593, 599, 601, 607, 613, 
	617, 619, 631, 641, 643, 647, 653, 659, 661, 673, 677, 683, 691, 701, 709, 719, 727, 733, 739, 743, 751, 
	757, 761, 769, 773, 787, 797, 809, 811, 821, 823, 827, 829, 839, 853, 857, 859, 863, 877, 881, 883, 887, 
	907, 911, 919, 929, 937, 941, 947, 953, 967, 971, 977, 983, 991, 997, 1009, 1013, 1019, 1021, 1031, 1033, 
	1039, 1049, 1051, 1061, 1063, 1069, 1087, 1091, 1093, 1097, 1103, 1109, 1117, 1123, 1129, 1151, 1153, 
	1163, 1171, 1181, 1187, 1193, 1201, 1213, 1217, 1223, 1229, 1231, 1237, 1249, 1259, 1277, 1279, 1283, 
	1289, 1291, 1297, 1301, 1303, 1307, 1319, 1321, 1327, 1361, 1367, 1373, 1381, 1399, 1409, 1423, 1427, 
	1429, 1433, 1439, 1447, 1451, 1453, 1459, 1471, 1481, 1483, 1487, 1489, 1493, 1499, 1511, 1523, 1531, 
	1543, 1549, 1553, 1559, 1567, 1571, 1579, 1583, 1597, 1601, 1607, 1609, 1613, 1619, 1621, 1627, 1637, 
	1657, 1663, 1667, 1669, 1693, 1697, 1699, 1709, 1721, 1723, 1733, 1741, 1747, 1753, 1759, 1777, 1783, 
	1787, 1789, 1801, 1811, 1823, 1831, 1847, 1861, 1867, 1871, 1873, 1877, 1879, 1889, 1901, 1907, 1913, 
	1931, 1933, 1949, 1951, 1973, 1979, 1987, 1993, 1997, 1999, 2003, 2011, 2017, 2027, 2029, 2039, 2053, 
	2063, 2069, 2081, 2083, 2087, 2089, 2099, 2111, 2113, 2129, 2131, 2137, 2141, 2143, 2153, 2161, 2179, 
	2203, 2207, 2213, 2221, 2237, 2239, 2243, 2251, 2267, 2269, 2273, 2281, 2287, 2293, 2297, 2309, 2311, 
	2333, 2339, 2341, 2347, 2351, 2357, 2371, 2377, 2381, 2383, 2389, 2393, 2399, 2411, 2417, 2423, 2437, 
	2441, 2447, 2459, 2467, 2473, 2477, 2503, 2521, 2531, 2539, 2543, 2549, 2551, 2557, 2579, 2591, 2593, 
	2609, 2617, 2621, 2633, 2647, 2657, 2659, 2663, 2671, 2677, 2683, 2687, 2689, 2693, 2699, 2707, 2711, 
	2713, 2719, 2729, 2731, 2741, 2749, 2753, 2767, 2777, 2789, 2791, 2797, 2801, 2803, 2819, 2833, 2837, 
	2843, 2851, 2857, 2861, 2879, 2887, 2897, 2903, 2909, 2917, 2927, 2939, 2953, 2957, 2963, 2969, 2971, 
	2999, 3001, 3011, 3019, 3023, 3037, 3041, 3049, 3061, 3067, 3079, 3083, 3089, 3109, 3119, 3121, 3137, 
	3163, 3167, 3169, 3181, 3187, 3191, 3203, 3209, 3217, 3221, 3229, 3251, 3253, 3257, 3259, 3271, 3299, 
	3301, 3307, 3313, 3319, 3323, 3329, 3331, 3343, 3347, 3359, 3361, 3371, 3373, 3389, 3391, 3407, 3413, 
	3433, 3449, 3457, 3461, 3463, 3467, 3469, 3491, 3499, 3511, 3517, 3527, 3529, 3533, 3539, 3541, 3547, 
	3557, 3559, 3571, 3581, 3583, 3593, 3607, 3613, 3617, 3623, 3631, 3637, 3643, 3659, 3671, 3673, 3677, 
	3691, 3697, 3701, 3709, 3719, 3727, 3733, 3739, 3761, 3767, 3769, 3779, 3793, 3797, 3803, 3821, 3823, 
	3833, 3847, 3851, 3853, 3863, 3877, 3881, 3889, 3907, 3911, 3917, 3919, 3923, 3929, 3931, 3943, 3947, 
	3967, 3989, 4001, 4003, 4007, 4013, 4019, 4021, 4027, 4049, 4051, 4057, 4073, 4079, 4091, 4093, 4099, 
	4111, 4127, 4129, 4133, 4139, 4153, 4157, 4159, 4177, 4201, 4211, 4217, 4219, 4229, 4231, 4241, 4243, 
	4253, 4259, 4261, 4271, 4273, 4283, 4289, 4297, 4327, 4337, 4339, 4349, 4357, 4363, 4373, 4391, 4397, 
	4409, 4421, 4423, 4441, 4447, 4451, 4457, 4463, 4481, 4483, 4493, 4507, 4513, 4517, 4519, 4523, 4547, 
	4549, 4561, 4567, 4583, 4591, 4597, 4603, 4621, 4637, 4639, 4643, 4649, 4651, 4657, 4663, 4673, 4679, 
	4691, 4703, 4721, 4723, 4729, 4733, 4751, 4759, 4783, 4787, 4789, 4793, 4799, 4801, 4813, 4817, 4831, 
	4861, 4871, 4877, 4889, 4903, 4909, 4919, 4931, 4933, 4937, 4943, 4951, 4957, 4967, 4969, 4973, 4987, 
	4993, 4999, 5003, 5009, 5011, 5021, 5023, 5039, 5051, 5059, 5077, 5081, 5087, 5099, 5101, 5107, 5113, 
	5119, 5147, 5153, 5167, 5171, 5179, 5189, 5197, 5209, 5227, 5231, 5233, 5237, 5261, 5273, 5279, 5281, 
	5297, 5303, 5309, 5323, 5333, 5347, 5351, 5381, 5387, 5393, 5399, 5407, 5413, 5417, 5419, 5431, 5437, 
	5441, 5443, 5449, 5471, 5477, 5479, 5483, 5501, 5503, 5507, 5519, 5521, 5527, 5531, 5557, 5563, 5569, 
	5573, 5581, 5591, 5623, 5639, 5641, 5647, 5651, 5653, 5657, 5659, 5669, 5683, 5689, 5693, 5701, 5711, 
	5717, 5737, 5741, 5743, 5749, 5779, 5783, 5791, 5801, 5807, 5813, 5821, 5827, 5839, 5843, 5849, 5851, 
	5857, 5861, 5867, 5869, 5879, 5881, 5897, 5903, 5923, 5927, 5939, 5953, 5981, 5987, 6007, 6011, 6029, 
	6037, 6043, 6047, 6053, 6067, 6073, 6079, 6089, 6091, 6101, 6113, 6121, 6131, 6133, 6143, 6151, 6163, 
	6173, 6197, 6199, 6203, 6211, 6217, 6221, 6229, 6247, 6257, 6263, 6269, 6271, 6277, 6287, 6299, 6301, 
	6311, 6317, 6323, 6329, 6337, 6343, 6353, 6359, 6361, 6367, 6373, 6379, 6389, 6397, 6421, 6427, 6449, 
	6451, 6469, 6473, 6481, 6491, 6521, 6529, 6547, 6551, 6553, 6563, 6569, 6571, 6577, 6581, 6599, 6607, 
	6619, 6637, 6653, 6659, 6661, 6673, 6679, 6689, 6691, 6701, 6703, 6709, 6719, 6733, 6737, 6761, 6763, 
	6779, 6781, 6791, 6793, 6803, 6823, 6827, 6829, 6833, 6841, 6857, 6863, 6869, 6871, 6883, 6899, 6907, 
	6911, 6917, 6947, 6949, 6959, 6961, 6967, 6971, 6977, 6983, 6991, 6997, 7001, 7013, 7019, 7027, 7039, 
	7043, 7057, 7069, 7079, 7103, 7109, 7121, 7127, 7129, 7151, 7159, 7177, 7187, 7193, 7207, 7211, 7213, 
	7219, 7229, 7237, 7243, 7247, 7253, 7283, 7297, 7307, 7309, 7321, 7331, 7333, 7349, 7351, 7369, 7393, 
	7411, 7417, 7433, 7451, 7457, 7459, 7477, 7481, 7487, 7489, 7499, 7507, 7517, 7523, 7529, 7537, 7541, 
	7547, 7549, 7559, 7561, 7573, 7577, 7583, 7589, 7591, 7603, 7607, 7621, 7639, 7643, 7649, 7669, 7673, 
	7681, 7687, 7691, 7699, 7703, 7717, 7723, 7727, 7741, 7753, 7757, 7759, 7789, 7793, 7817, 7823, 7829, 
	7841, 7853, 7867, 7873, 7877, 7879, 7883, 7901, 7907, 7919
};


// -----------------------------------------------------------------------
//  General utility functions
// -----------------------------------------------------------------------

std::vector<std::string> tokenize(const std::string &string, const std::string &delim) {
	std::string::size_type lastPos = string.find_first_not_of(delim, 0);
	std::string::size_type pos = string.find_first_of(delim, lastPos);
	std::vector<std::string> tokens;

	while (std::string::npos != pos || std::string::npos != lastPos) {
		tokens.push_back(string.substr(lastPos, pos - lastPos));
		lastPos = string.find_first_not_of(delim, pos);
		pos = string.find_first_of(delim, lastPos);
	}

	return tokens;
}

std::string trim(const std::string& str) {
	std::string::size_type 
		start = str.find_first_not_of(" \t\r\n"),
		end = str.find_last_not_of(" \t\r\n");

	return str.substr(start == std::string::npos ? 0 : start, 
			end == std::string::npos ? str.length() - 1 : end - start + 1);
}

std::string indent(const std::string &string, int amount) {
	/* This could probably be done faster (is not
	   really speed-critical though) */
	std::istringstream iss(string);
	std::ostringstream oss;
	std::string str;
	bool firstLine = true;
	while (!iss.eof()) {
		std::getline(iss, str);
		if (!firstLine) {
			for (int i=0; i<amount; ++i)
				oss << "  ";
		}
		oss << str;
		if (!iss.eof())
			oss << endl;
		firstLine = false;
	}
	return oss.str();
}

std::string memString(size_t size) {
	Float value = (Float) size;
	const char *prefixes[] = {
		"B", "KiB", "MiB", "GiB", "TiB", "PiB"
	};
	int prefix = 0;
	while (prefix < 5 && value > 1024.0f) {
		value /= 1024.0f; ++prefix;
	}
	return formatString(prefix == 0 ?
			"%.0f %s" : "%.2f %s", value, prefixes[prefix]);
}

void * __restrict allocAligned(size_t size) {
#if defined(WIN32)
	return _aligned_malloc(size, L1_CACHE_LINE_SIZE);
#elif defined(__OSX__)
	/* OSX malloc already returns 16-byte aligned data suitable
	   for AltiVec and SSE computations */
	return malloc(size);
#else
	return memalign(L1_CACHE_LINE_SIZE, size);
#endif
}

void freeAligned(void *ptr) {
#if defined(WIN32)
	_aligned_free(ptr);
#else
	free(ptr);
#endif
}

int getProcessorCount() {
#if defined(WIN32)
	SYSTEM_INFO sys_info;
	GetSystemInfo(&sys_info);
	return sys_info.dwNumberOfProcessors;
#elif defined(__OSX__)
	int nprocs;
	size_t nprocsSize = sizeof(int);
	if (sysctlbyname("hw.activecpu", &nprocs, &nprocsSize, NULL, 0))
		SLog(EError, "Could not detect the number of processors!");
	return (int) nprocs;
#else
	return sysconf(_SC_NPROCESSORS_CONF);
#endif
}

#if defined(WIN32)
std::string lastErrorText() {
	DWORD errCode = GetLastError();
	char *errorText = NULL;
	if (!FormatMessage(FORMAT_MESSAGE_ALLOCATE_BUFFER 
		| FORMAT_MESSAGE_FROM_SYSTEM
		| FORMAT_MESSAGE_IGNORE_INSERTS,
		NULL,
		errCode,
		MAKELANGID(LANG_NEUTRAL, SUBLANG_DEFAULT),
		(LPTSTR) &errorText,
		0,
		NULL)) {
		return "Internal error while looking up an error code";
	}
	std::string result(errorText);
	LocalFree(errorText);
	return result;
}
#endif

bool enableFPExceptions() {
	bool exceptionsWereEnabled = false;
#if defined(WIN32)
	_clearfp();
	uint32_t cw = _controlfp(0, 0);
	exceptionsWereEnabled = ~cw & (_EM_INVALID | _EM_ZERODIVIDE | _EM_OVERFLOW);
	cw &= ~(_EM_INVALID | _EM_ZERODIVIDE | _EM_OVERFLOW);
	_controlfp(cw, _MCW_EM);
#elif defined(__OSX__)
#if !defined(MTS_SSE)
#warning SSE must be enabled to handle FP exceptions on OSX
#else
	exceptionsWereEnabled = query_fpexcept_sse() != 0;
#endif
#else
	exceptionsWereEnabled = 
		fegetexcept() & (FE_INVALID|FE_DIVBYZERO|FE_OVERFLOW);
	feenableexcept(FE_INVALID|FE_DIVBYZERO|FE_OVERFLOW);
#endif
#if defined(MTS_SSE)
	enable_fpexcept_sse();
#endif
	return exceptionsWereEnabled;
}

bool disableFPExceptions() {
	bool exceptionsWereEnabled = false;
#if defined(WIN32)
	_clearfp();
	uint32_t cw = _controlfp(0, 0);
	exceptionsWereEnabled = ~cw & (_EM_INVALID | _EM_ZERODIVIDE | _EM_OVERFLOW);
	cw |= _EM_INVALID | _EM_ZERODIVIDE | _EM_OVERFLOW;
	_controlfp(cw, _MCW_EM);
#elif defined(__OSX__)
#if !defined(MTS_SSE)
#warning SSE must be enabled to handle FP exceptions on OSX
#else
	exceptionsWereEnabled = query_fpexcept_sse() != 0;
#endif
#else
	exceptionsWereEnabled = 
		fegetexcept() & (FE_INVALID|FE_DIVBYZERO|FE_OVERFLOW);
	fedisableexcept(FE_INVALID|FE_DIVBYZERO|FE_OVERFLOW);
#endif
#if defined(MTS_SSE)
	disable_fpexcept_sse();
#endif
	return exceptionsWereEnabled;
}

void restoreFPExceptions(bool oldState) {
	bool currentState;
#if defined(WIN32)
	uint32_t cw = _controlfp(0, 0);
	currentState = ~cw & (_EM_INVALID | _EM_ZERODIVIDE | _EM_OVERFLOW);
#elif defined(__OSX__)
#if !defined(MTS_SSE)
#warning SSE must be enabled to handle FP exceptions on OSX
#else
	currentState = query_fpexcept_sse() != 0;
#endif
#else
	currentState = fegetexcept() & (FE_INVALID|FE_DIVBYZERO|FE_OVERFLOW);
#endif
	if (oldState != currentState) {
		if (oldState)
			enableFPExceptions();
		else
			disableFPExceptions();
	}
}


std::string getHostName() {
	char hostName[128];
	if (gethostname(hostName, sizeof(hostName)) != 0)
#if defined(WIN32)
		SLog(EError, "Could not retrieve the computer's host name: %s!",
			lastErrorText().c_str());
#else
		SLog(EError, "Could not retrieve the computer's host name : %s!",
			strerror(errno));
#endif
	return hostName;
}

std::string getFQDN() {
	struct addrinfo *addrInfo = NULL, hints;
	memset(&hints, 0, sizeof(addrinfo));
	// Only look for IPv4 addresses -- perhaps revisit this later
	hints.ai_family = AF_INET; // AF_UNSPEC
	hints.ai_socktype = SOCK_STREAM;
	hints.ai_protocol = IPPROTO_TCP;

	int retVal = getaddrinfo(getHostName().c_str(), NULL, &hints, &addrInfo);
	if (addrInfo == NULL || retVal != 0) {
		SLog(EWarn, "Could not retrieve the computer's fully "
			"qualified domain name: could not resolve host address \"%s\"!",
			getHostName().c_str());
		return getHostName();
	}

	char fqdn[NI_MAXHOST];
	retVal = getnameinfo(addrInfo->ai_addr, sizeof(struct sockaddr_in), 
		fqdn, NI_MAXHOST, NULL, 0, 0);
	if (retVal != 0) {
		freeaddrinfo(addrInfo);
#if defined(WIN32)
		SLog(EWarn, "Could not retrieve the computer's fully "
			"qualified domain name: error %i!", WSAGetLastError());
#else
		SLog(EWarn, "Could not retrieve the computer's fully "
			"qualified domain name: error %i!", gai_strerror(retVal));
#endif
		return getHostName();
	}
		
	freeaddrinfo(addrInfo);

	return fqdn;
}

Float log2(Float value) {
	const Float invLn2 = (Float) 1.0f / std::fastlog((Float) 2.0f);
	return std::fastlog(value) * invLn2;
}

std::string formatString(const char *fmt, ...) {
	char tmp[512];
	va_list iterator;

#if defined(WIN32)
	va_start(iterator, fmt);
	size_t size = _vscprintf(fmt, iterator) + 1;

	if (size >= sizeof(tmp)) {
		char *dest = new char[size];
		vsnprintf_s(dest, size, size-1, fmt, iterator);
		va_end(iterator);
		std::string result(dest);
		delete[] dest;
		return result;
	}

	vsnprintf_s(tmp, size, size-1, fmt, iterator);
	va_end(iterator);
#else
	va_start(iterator, fmt);
	size_t size = vsnprintf(tmp, sizeof(tmp), fmt, iterator);
	va_end(iterator);

	if (size >= sizeof(tmp)) {
		/* Overflow! -- dynamically allocate memory */
		char *dest = new char[size+1];
		va_start(iterator, fmt);
		vsnprintf(dest, size+1, fmt, iterator);
		va_end(iterator);

		std::string result(dest);
		delete[] dest;
		return result;
	}
#endif

	return std::string(tmp);
}

int log2i(uint32_t value) {
	int r = 0;
	while ((value >> r) != 0)
		r++;
	return r-1;
}

int log2i(uint64_t value) {
	int r = 0;
	while ((value >> r) != 0)
		r++;
	return r-1;
}

int modulo(int a, int b) {
	int result = a - (a/b) * b;
	return (result < 0) ? result+b : result;
}

Float modulo(Float a, Float b) {
	Float result = a - int(a/b) * b;
	return (result < 0) ? result+b : result;
}

/* Fast rounding & power-of-two test algorithms from PBRT */
uint32_t roundToPowerOfTwo(uint32_t i) {
	i--;
	i |= i >> 1; i |= i >> 2;
	i |= i >> 4; i |= i >> 8;
	i |= i >> 16;
	return i+1;
}

uint64_t roundToPowerOfTwo(uint64_t i) {
	i--;
	i |= i >> 1;  i |= i >> 2;
	i |= i >> 4;  i |= i >> 8;
	i |= i >> 16; i |= i >> 32;
	return i+1;
}

// -----------------------------------------------------------------------
//  Numerical utility functions
// -----------------------------------------------------------------------

bool solveQuadratic(Float a, Float b, Float c, Float &x0, Float &x1) {
	/* Linear case */
	if (a == 0) {
		if (b != 0) {
			x0 = x1 = -c / b;
			return true;
		}
		return false;
	}

	Float discrim = b*b - 4.0f*a*c;

	/* Leave if there is no solution */
	if (discrim < 0)
		return false;

	Float temp, sqrtDiscrim = std::sqrt(discrim);

	/* Numerically stable version of (-b (+/-) sqrtDiscrim) / (2 * a)
	 *
	 * Based on the observation that one solution is always
	 * accurate while the other is not. Finds the solution of
	 * greater magnitude which does not suffer from loss of
	 * precision and then uses the identity x1 * x2 = c / a
	 */
	if (b < 0)
		temp = -0.5f * (b - sqrtDiscrim);
	else
		temp = -0.5f * (b + sqrtDiscrim);

	x0 = temp / a;
	x1 = c / temp;

	/* Return the results so that x0 < x1 */
	if (x0 > x1)
		std::swap(x0, x1);

	return true;
}

bool solveQuadraticDouble(double a, double b, double c, double &x0, double &x1) {
	/* Linear case */
	if (a == 0) {
		if (b != 0) {
			x0 = x1 = -c / b;
			return true;
		}
		return false;
	}

	double discrim = b*b - 4.0f*a*c;

	/* Leave if there is no solution */
	if (discrim < 0)
		return false;

	double temp, sqrtDiscrim = std::sqrt(discrim);

	/* Numerically stable version of (-b (+/-) sqrtDiscrim) / (2 * a)
	 *
	 * Based on the observation that one solution is always
	 * accurate while the other is not. Finds the solution of
	 * greater magnitude which does not suffer from loss of
	 * precision and then uses the identity x1 * x2 = c / a
	 */
	if (b < 0)
		temp = -0.5f * (b - sqrtDiscrim);
	else
		temp = -0.5f * (b + sqrtDiscrim);

	x0 = temp / a;
	x1 = c / temp;

	/* Return the results so that x0 < x1 */
	if (x0 > x1)
		std::swap(x0, x1);

	return true;
}

bool solveLinearSystem2x2(const Float a[2][2], const Float b[2], Float x[2]) {
	Float det = a[0][0] * a[1][1] - a[0][1] * a[1][0];

	if (std::abs(det) < Epsilon)
		return false;

	Float inverse = (Float) 1.0f / det;

	x[0] = (a[1][1] * b[0] - a[0][1] * b[1]) * inverse;
	x[1] = (a[0][0] * b[1] - a[1][0] * b[0]) * inverse;

	return true;
}

Float interpCubic1D(Float p, const Float *data, Float min, Float max, size_t size) {
	if (p < min || p > max)
		return 0.0f;

	/* Transform 'p' so that knots lie at integer positions */
	Float t = ((p - min) * (size - 1)) / (max - min);

	/* Index of the left knot in the queried subinterval,
	   be robust to cases where t=b. */
	size_t k = std::min((size_t) t, size - 2);

	Float f0  = data[k], 
		  f1  = data[k+1],
		  d0, d1;

	/* Approximate the derivatives */
	if (k > 0)
		d0 = 0.5f * (data[k+1] - data[k-1]);
	else
		d0 = data[k+1] - data[k];

	if (k + 2 < size)
		d1 = 0.5f * (data[k+2] - data[k]);
	else
		d1 = data[k+1] - data[k];

	/* Compute the relative position within the interval */
	t = t - (Float) k;

	Float t2 = t*t, t3 = t2*t;

	return 
		( 2*t3 - 3*t2 + 1) * f0 +
		(-2*t3 + 3*t2)     * f1 +
		(   t3 - 2*t2 + t) * d0 +
		(   t3 - t2)       * d1;
}


Float interpCubic2D(const Point2 &p, const Float *data, 
		const Point2 &min, const Point2 &max, const Size2 &size) {
	Float knotWeights[2][4];
	Point2 knot;

	/* Compute interpolation weights separately for each dimension */
	for (int dim=0; dim<2; ++dim) {
		Float *weights = knotWeights[dim];
		if (p[dim] < min[dim] || p[dim] > max[dim])
			return 0.0f;

		/* Transform 'p' so that knots lie at integer positions */
		Float t = ((p[dim] - min[dim]) * (size[dim] - 1))
			/ (max[dim]-min[dim]);

		/* Find the index of the left knot in the queried 
		   subinterval, be robust to cases where t=b. */
		knot[dim] = std::min((size_t) t, size[dim] - 2);

		/* Compute the relative position within the interval */
		t = t - (Float) knot[dim];

		/* Compute node weights */
		Float t2 = t*t, t3 = t2*t;
		weights[0] = 0.0f;
		weights[1] = 2*t3 - 3*t2 + 1;
		weights[2] = -2*t3 + 3*t2;
		weights[3] = 0.0f;

		/* Derivative weights */
		Float d0 = t3 - 2*t2 + t,
			  d1 = t3 - t2;

		/* Turn derivative weights into node weights using
		   an appropriate chosen finite differences stencil */
		if (knot[dim] > 0) {
			weights[2] +=  0.5f * d0;
			weights[0] -=  0.5f * d0;
		} else {
			weights[2] += d0;
			weights[1] -= d0;
		}

		if (knot[dim] + 2 < size[dim]) {
			weights[3] += 0.5f * d1;
			weights[1] -= 0.5f * d1;
		} else {
			weights[2] += d1;
			weights[1] -= d1;
		}
	}

	Float result = 0.0f;
	for (int y=-1; y<=2; ++y) {
		Float wy = knotWeights[1][y+1];
		for (int x=-1; x<=2; ++x) {
			Float wxy = knotWeights[0][x+1] * wy;

			if (wxy == 0)
				continue;

			size_t pos = (knot[1] + y) * size[0] + knot[0] + x;

			result += data[pos] * wxy;
		}
	}
	return result;
}

Float interpCubic3D(const Point3 &p, const Float *data, 
		const Point3 &min, const Point3 &max, const Size3 &size) {
	Float knotWeights[3][4];
	Point3 knot;

	/* Compute interpolation weights separately for each dimension */
	for (int dim=0; dim<3; ++dim) {
		Float *weights = knotWeights[dim];
		if (p[dim] < min[dim] || p[dim] > max[dim])
			return 0.0f;

		/* Transform 'p' so that knots lie at integer positions */
		Float t = ((p[dim] - min[dim]) * (size[dim] - 1))
			/ (max[dim]-min[dim]);

		/* Find the index of the left knot in the queried 
		   subinterval, be robust to cases where t=b. */
		knot[dim] = std::min((size_t) t, size[dim] - 2);

		/* Compute the relative position within the interval */
		t = t - (Float) knot[dim];

		/* Compute node weights */
		Float t2 = t*t, t3 = t2*t;
		weights[0] = 0.0f;
		weights[1] = 2*t3 - 3*t2 + 1;
		weights[2] = -2*t3 + 3*t2;
		weights[3] = 0.0f;

		/* Derivative weights */
		Float d0 = t3 - 2*t2 + t,
			  d1 = t3 - t2;

		/* Turn derivative weights into node weights using
		   an appropriate chosen finite differences stencil */
		if (knot[dim] > 0) {
			weights[2] +=  0.5f * d0;
			weights[0] -=  0.5f * d0;
		} else {
			weights[2] += d0;
			weights[1] -= d0;
		}

		if (knot[dim] + 2 < size[dim]) {
			weights[3] += 0.5f * d1;
			weights[1] -= 0.5f * d1;
		} else {
			weights[2] += d1;
			weights[1] -= d1;
		}
	}

	Float result = 0.0f;
	for (int z=-1; z<=2; ++z) {
		Float wz = knotWeights[2][z+1];
		for (int y=-1; y<=2; ++y) {
			Float wyz = knotWeights[1][y+1] * wz;
			for (int x=-1; x<=2; ++x) {
				Float wxyz = knotWeights[0][x+1] * wyz;

				if (wxyz == 0)
					continue;

				size_t pos = ((knot[2] + z) * size[1] + (knot[1] + y))
					* size[0] + knot[0] + x;

				result += data[pos] * wxyz;
			}
		}
	}
	return result;
}

void stratifiedSample1D(Random *random, Float *dest, int count, bool jitter) {
	Float invCount = 1.0f / count;

	for (int i=0; i<count; i++) {
		Float offset = jitter ? random->nextFloat() : 0.5f;
		*dest++ = (i + offset) * invCount;
	}
}

void stratifiedSample2D(Random *random, Point2 *dest, int countX, int countY, bool jitter) {
	Float invCountX = 1.0f / countX;
	Float invCountY = 1.0f / countY;

	for (int x=0; x<countX; x++) {
		for (int y=0; y<countY; y++) {
			Float offsetX = jitter ? random->nextFloat() : 0.5f;
			Float offsetY = jitter ? random->nextFloat() : 0.5f;
			*dest++ = Point2(
				(x + offsetX) * invCountX,
				(y + offsetY) * invCountY
			);
		}
	}
}

void latinHypercube(Random *random, Float *dest, size_t nSamples, size_t nDim) {
	Float delta = 1 / (Float) nSamples;
	for (size_t i = 0; i < nSamples; ++i)
		for (size_t j = 0; j < nDim; ++j)
			dest[nDim * i + j] = (i + random->nextFloat()) * delta;
	for (size_t i = 0; i < nDim; ++i) {
		for (size_t j = 0; j < nSamples; ++j) {
			size_t other = random->nextSize(nSamples);
			std::swap(dest[nDim * j + i], dest[nDim * other + i]);
		}
	}
}

Vector sphericalDirection(Float theta, Float phi) {
	Float sinTheta, cosTheta, sinPhi, cosPhi;

	std::sincos(theta, &sinTheta, &cosTheta);
	std::sincos(phi, &sinPhi, &cosPhi);

	return Vector(
		sinTheta * cosPhi,
		sinTheta * sinPhi,
		cosTheta
	);
}

Vector squareToSphere(const Point2 &sample) {
	Float z = 1.0f - 2.0f * sample.y;
	Float r = std::sqrt(std::max((Float) 0.0f, 1.0f - z*z));
	Float sinPhi, cosPhi;
	std::sincos(2.0f * M_PI * sample.x, &sinPhi, &cosPhi);
	return Vector(r * cosPhi, r * sinPhi, z);
}

Vector squareToHemisphere(const Point2 &sample) {
	Float z = sample.y;
	Float tmp = std::sqrt(std::min((Float) 0, 1-z*z));

	Float sinPhi, cosPhi;
	std::sincos(2.0f * M_PI * sample.x, &sinPhi, &cosPhi);

	return Vector(cosPhi * tmp, sinPhi * tmp, z);
}

Vector squareToHemispherePSA(const Point2 &sample) {
	Point2 p = squareToDiskConcentric(sample);
	Float z = std::sqrt(std::max((Float) 0, 
		1.0f - p.x*p.x - p.y*p.y));

	/* Guard against numerical imprecisions */
	if (EXPECT_NOT_TAKEN(z == 0))
		z = 1e-10f;

	return Vector(p.x, p.y, z);
}

Point2 squareToDisk(const Point2 &sample) {
	Float r = std::sqrt(sample.x);
	Float sinPhi, cosPhi;
	std::sincos(2.0f * M_PI * sample.y, &sinPhi, &cosPhi);

	return Point2(
		cosPhi * r,
		sinPhi * r
	);
}

void coordinateSystem(const Vector &a, Vector &b, Vector &c) {
	if (std::abs(a.x) > std::abs(a.y)) {
		Float invLen = 1.0f / std::sqrt(a.x * a.x + a.z * a.z);
		c = Vector(a.z * invLen, 0.0f, -a.x * invLen);
	} else {
		Float invLen = 1.0f / std::sqrt(a.y * a.y + a.z * a.z);
		c = Vector(0.0f, a.z * invLen, -a.y * invLen);
	}
	b = cross(c, a);
}

Point2 squareToTriangle(const Point2 &sample) {
	Float a = std::sqrt(1.0f - sample.x);
	return Point2(1 - a, a * sample.y);
}

Point2 toSphericalCoordinates(const Vector &v) {
	Point2 result(
		std::acos(v.z),
		std::atan2(v.y, v.x)
	);
	if (result.y < 0)
		result.y += 2*M_PI;
	return result;
}

Point2 squareToDiskConcentric(const Point2 &sample) {
	Float r1 = 2.0f*sample.x - 1.0f;
	Float r2 = 2.0f*sample.y - 1.0f;

	Point2 coords;
	if (r1 == 0 && r2 == 0) {
		coords = Point2(0, 0);
	} else if (r1 > -r2) { /* Regions 1/2 */
		if (r1 > r2)
			coords = Point2(r1, (M_PI/4.0f) * r2/r1);
		else
			coords = Point2(r2, (M_PI/4.0f) * (2.0f - r1/r2));
	} else { /* Regions 3/4 */
		if (r1<r2)
			coords = Point2(-r1, (M_PI/4.0f) * (4.0f + r2/r1));
		else 
			coords = Point2(-r2, (M_PI/4.0f) * (6.0f - r1/r2));
	}

	Point2 result;
	std::sincos(coords.y, &result.y, &result.x);
	return result*coords.x;
}

Point2 diskToSquareConcentric(const Point2 &p) {
	Float r   = std::sqrt(p.x * p.x + p.y * p.y),
		  phi = std::atan2(p.y, p.x),
		  a, b;

	if (phi < -M_PI/4) {
  		/* in range [-pi/4,7pi/4] */
		phi += 2*M_PI;
	}

	if (phi < M_PI/4) { /* region 1 */
		a = r;
		b = phi * a / (M_PI/4);
	} else if (phi < 3*M_PI/4) { /* region 2 */
		b = r;
		a = -(phi - M_PI/2) * b / (M_PI/4);
	} else if (phi < 5*M_PI/4) { /* region 3 */
		a = -r;
		b = (phi - M_PI) * a / (M_PI/4);
	} else { /* region 4 */
		b = -r;
		a = -(phi - 3*M_PI/2) * b / (M_PI/4);
	}

	return Point2(0.5f * (a+1), 0.5f * (b+1));
}

Float squareToConePdf(Float cosCutoff) {
	return 1 / (2 * M_PI * (1 - cosCutoff));
}

Vector squareToCone(Float cosCutoff, const Point2 &sample) {
	Float cosTheta = (1-sample.x) + sample.x * cosCutoff;
	Float sinTheta = std::sqrt(1 - cosTheta * cosTheta);
	Float phi = sample.y * (2 * M_PI);
	return Vector(std::cos(phi) * sinTheta,
		std::sin(phi) * sinTheta, cosTheta);
}

Point2 squareToStdNormal(const Point2 &sample) {
	Float r   = std::sqrt(-2 * std::fastlog(1-sample.x)),
		  phi = 2 * M_PI * sample.y;
	Point2 result;
	std::sincos(phi, &result.y, &result.x);
	return result * r;
}

Float lanczosSinc(Float t, Float tau) {
	t = std::abs(t);
	if (t < Epsilon)
		return 1.0f;
	else if (t > 1.0f)
		return 0.0f;
	t *= M_PI;
	Float sincTerm = std::sin(t*tau)/(t*tau);
	Float windowTerm = std::sin(t)/t;
	return sincTerm * windowTerm;
}

/* The following functions calculate the reflected and refracted 
	directions in addition to the fresnel coefficients. Based on 
	PBRT and the paper "Derivation of Refraction Formulas" 
	by Paul S. Heckbert. */
Float fresnelDielectric(Float cosThetaI, Float cosThetaT, 
						Float etaI, Float etaT) {
	if (etaI == etaT)
		return 0.0f;

	Float Rs = (etaI * cosThetaI - etaT * cosThetaT)
			/ (etaI * cosThetaI + etaT * cosThetaT);
	Float Rp = (etaT * cosThetaI - etaI * cosThetaT)
			/ (etaT * cosThetaI + etaI * cosThetaT);

	return (Rs * Rs + Rp * Rp) / 2.0f;
}

Spectrum fresnelConductor(Float cosThetaI, const Spectrum &eta, const Spectrum &k) {
	Spectrum tmp = (eta*eta + k*k) * (cosThetaI * cosThetaI);

	Spectrum rParl2 = (tmp - (eta * (2.0f * cosThetaI)) + Spectrum(1.0f))
					/ (tmp + (eta * (2.0f * cosThetaI)) + Spectrum(1.0f));

	Spectrum tmpF = eta*eta + k*k;

	Spectrum rPerp2 = (tmpF - (eta * (2.0f * cosThetaI)) + Spectrum(cosThetaI*cosThetaI)) /
					  (tmpF + (eta * (2.0f * cosThetaI)) + Spectrum(cosThetaI*cosThetaI));

	return (rParl2 + rPerp2) / 2.0f;
}

Float fresnel(Float cosThetaI, Float extIOR, Float intIOR) {
	Float etaI = extIOR, etaT = intIOR;

	/* Swap the indices of refraction if the interaction starts
	   at the inside of the object */
	if (cosThetaI < 0.0f)
		std::swap(etaI, etaT);

	/* Using Snell's law, calculate the squared sine of the
	   angle between the normal and the transmitted ray */
	Float eta = etaI / etaT,
		  sinThetaTSqr = eta*eta * (1-cosThetaI*cosThetaI);

	if (sinThetaTSqr > 1.0f)
		return 1.0f;  /* Total internal reflection! */

	Float cosThetaT = std::sqrt(1.0f - sinThetaTSqr);

	/* Finally compute the reflection coefficient */
	return fresnelDielectric(std::abs(cosThetaI),
		cosThetaT, etaI, etaT);
}

<<<<<<< HEAD
Vector reflect(const Vector& wi, const Normal& n) {
    return wi - 2.0f * dot(wi, n) * n;
}

Vector refract(const Vector& wi, const Normal& n, Float eta) {
    Float c = dot(n, wi);
    Float k = 1.0f - eta * eta * (1.0f - c * c);
    if (k < 0.0f)
        return Vector(0.0f, 0.0f, 0.0f);
    else
        return eta * wi - (eta * c + sqrtf(k)) * n;
=======
static Float fresnelDiffuseIntegrand(Float eta, Float xi) {
	if (eta > 1)
		return fresnel(std::sqrt(xi), 1, eta);
	else
		return fresnel(std::sqrt(xi), 1/eta, 1);
}

Float fresnelDiffuseReflectance(Float eta, bool fast) {
	if (fast) {
		/* Fast mode: the following code approximates the
		 * diffuse Frensel reflectance for the eta<1 and 
		 * eta>1 cases. An evalution of the accuracy led
		 * to the following scheme, which cherry-picks
		 * fits from two papers where they are best.
		 */
		if (eta < 1) {
			/* Fit by Egan and Hilgeman (1973). Works
			   reasonably well for "normal" IOR values (<2).
	
			   Max rel. error in 1.0 - 1.5 : 0.1%
			   Max rel. error in 1.5 - 2   : 0.6%
			   Max rel. error in 2.0 - 5   : 9.5%
			*/
			return -1.4399f * (eta * eta) 
				  + 0.7099f * eta 
				  + 0.6681f 
				  + 0.0636f / eta;
		} else {
			/* Fit by d'Eon and Irving (2011)
			 *
			 * Maintains a good accuracy even for 
			 * unrealistic IOR values.
			 *
			 * Max rel. error in 1.0 - 2.0   : 0.1%
			 * Max rel. error in 2.0 - 10.0  : 0.2%
			 */
			Float invEta = 1.0f / eta,
				  invEta2 = invEta*invEta,
				  invEta3 = invEta2*invEta,
				  invEta4 = invEta3*invEta,
				  invEta5 = invEta4*invEta;

			return 0.919317f - 3.4793f * invEta 
				 + 6.75335f * invEta2
				 - 7.80989f * invEta3 
				 + 4.98554f * invEta4 
				 - 1.36881f * invEta5;
		}
	} else {
		GaussLobattoIntegrator quad(1024, 0, 1e-5f);
		return quad.integrate(
			boost::bind(&fresnelDiffuseIntegrand, eta, _1), 0, 1);
	}

	return 0.0f;
>>>>>>> d8ce3308
}

Float radicalInverse(int b, size_t i) {
	Float invB = (Float) 1 / (Float) b;
	Float x = 0.0f, f = invB;
	
	while (i) {
		x += f * (Float) (i % b);
		i /= b;
		f *= invB;
	}
	return x;
}

Float radicalInverseIncremental(int b, Float x) {
	Float invB = (Float) 1 / (Float) b;
	Float h, hh, r = 1.0f - x - (Float) 1e-10;

	if (invB < r) {
		x += invB;
	} else {
		h = invB;
		do {
			hh = h;
			h *= invB;
		} while (h >= r);

		x += hh + h - 1.0f;
	}
	return x;
}

std::string timeString(Float time, bool precise) {
	std::ostringstream os;
	char suffix = 's';
#ifdef WIN32
	if (mts_isnan(time) || std::isinf(time)) {
#else
	if (mts_isnan(time) || std::fpclassify(time) == FP_INFINITE) {
#endif
		return "inf";
	}
	os << std::setprecision(precise ? 4 : 1) << std::fixed;
	if (time > 60) {
		time /= 60; suffix = 'm';
		if (time > 60) {
			time /= 60; suffix = 'h';
			if (time > 12) {
				time /= 12; suffix = 'd';
			}
		}
	}
	os << time << suffix;
	return os.str();
}

std::string randomString(Random *random, size_t size) {
    static const char alphanum[] =
        "0123456789"
        "ABCDEFGHIJKLMNOPQRSTUVWXYZ"
        "abcdefghijklmnopqrstuvwxyz";

    std::string ranStr(size, 't');

    for (size_t i = 0; i < size; ++i) {
        ranStr[i] = alphanum[ (int)(random->nextFloat() * (sizeof(alphanum) - 1)) ];
    }

    return ranStr;
}

double normalQuantile(double p) {
	// By Peter J. Acklam
	// http://home.online.no/~pjacklam/notes/invnorm/impl/sprouse/ltqnorm.c
	static const double LOW = 0.02425;
	static const double HIGH = 0.97575;
	double q, r;

	/* Coefficients in rational approximations. */
	static const double a[] = {
		-3.969683028665376e+01,
		 2.209460984245205e+02,
		-2.759285104469687e+02,
		 1.383577518672690e+02,
		-3.066479806614716e+01,
		 2.506628277459239e+00
	};
	static const double b[] = {
		-5.447609879822406e+01,
		 1.615858368580409e+02,
		-1.556989798598866e+02,
		 6.680131188771972e+01,
		-1.328068155288572e+01
	};
	static const double c[] = {
		-7.784894002430293e-03,
		-3.223964580411365e-01,
		-2.400758277161838e+00,
		-2.549732539343734e+00,
		 4.374664141464968e+00,
		 2.938163982698783e+00
	};
	static const double d[] = {
		7.784695709041462e-03,
		3.224671290700398e-01,
		2.445134137142996e+00,
		3.754408661907416e+00
	};

	errno = 0;

	if (p < 0 || p > 1) {
		errno = EDOM;
		return 0.0;
	} else if (p == 0) {
		errno = ERANGE;
		return -HUGE_VAL /* minus "infinity" */;
	} else if (p == 1) {
		errno = ERANGE;
		return HUGE_VAL /* "infinity" */;
	} else if (p < LOW) {
		/* Rational approximation for lower region */
		q = sqrt(-2*log(p));
		return (((((c[0]*q+c[1])*q+c[2])*q+c[3])*q+c[4])*q+c[5]) /
			((((d[0]*q+d[1])*q+d[2])*q+d[3])*q+1);
	} else if (p > HIGH) {
		/* Rational approximation for upper region */
		q  = sqrt(-2*log(1-p));
		return -(((((c[0]*q+c[1])*q+c[2])*q+c[3])*q+c[4])*q+c[5]) /
			((((d[0]*q+d[1])*q+d[2])*q+d[3])*q+1);
	} else {
		/* Rational approximation for central region */
		q = p - 0.5;
		r = q*q;
		return (((((a[0]*r+a[1])*r+a[2])*r+a[3])*r+a[4])*r+a[5])*q /
			(((((b[0]*r+b[1])*r+b[2])*r+b[3])*r+b[4])*r+1);
	}
}

Float hypot2(Float a, Float b) {
	Float r;
	if (std::abs(a) > std::abs(b)) {
		r = b / a;
		r = std::abs(a) * std::sqrt(1 + r*r);
	} else if (b != 0) {
		r = a / b;
		r = std::abs(b) * std::sqrt(1 + r*r);
	} else {
		r = 0;
	}
	return r;
}
MTS_NAMESPACE_END<|MERGE_RESOLUTION|>--- conflicted
+++ resolved
@@ -984,7 +984,6 @@
 		cosThetaT, etaI, etaT);
 }
 
-<<<<<<< HEAD
 Vector reflect(const Vector& wi, const Normal& n) {
     return wi - 2.0f * dot(wi, n) * n;
 }
@@ -996,7 +995,8 @@
         return Vector(0.0f, 0.0f, 0.0f);
     else
         return eta * wi - (eta * c + sqrtf(k)) * n;
-=======
+}
+
 static Float fresnelDiffuseIntegrand(Float eta, Float xi) {
 	if (eta > 1)
 		return fresnel(std::sqrt(xi), 1, eta);
@@ -1052,7 +1052,6 @@
 	}
 
 	return 0.0f;
->>>>>>> d8ce3308
 }
 
 Float radicalInverse(int b, size_t i) {

/*
    This file is part of Mitsuba, a physically based rendering system.

    Copyright (c) 2007-2011 by Wenzel Jakob and others.

    Mitsuba is free software; you can redistribute it and/or modify
    it under the terms of the GNU General Public License Version 3
    as published by the Free Software Foundation.

    Mitsuba is distributed in the hope that it will be useful,
    but WITHOUT ANY WARRANTY; without even the implied warranty of
    MERCHANTABILITY or FITNESS FOR A PARTICULAR PURPOSE. See the
    GNU General Public License for more details.

    You should have received a copy of the GNU General Public License
    along with this program. If not, see <http://www.gnu.org/licenses/>.
*/

#include "mainwindow.h"
#include "ui_mainwindow.h"
#include "rendersettingsdlg.h"
#include "previewsettingsdlg.h"
#include "programsettingsdlg.h"
#include "sceneinfodlg.h"
#include "ui_wiscombeBRDFWidget.h"
#include "ui_hkBRDFWidget.h"
#include "ui_dipoleBSSRDFWidget.h"
#include "ui_multipoleBSSRDFWidget.h"
#include "ui_adipoleBSSRDFWidget.h"
#include "ui_shahRealtimeWidget.h"
#include "sceneloader.h"
#include "logwidget.h"
#include "aboutdlg.h"
#include "importdlg.h"
#include "loaddlg.h"
#include "updatedlg.h"
#include "server.h"
#include "save.h"
#include "upgrade.h"
#include <QtNetwork>
#include <mitsuba/core/sched_remote.h>
#include <mitsuba/core/sstream.h>
#include <mitsuba/core/mstream.h>
#include <mitsuba/core/sshstream.h>
#include <mitsuba/core/plugin.h>
#include <mitsuba/core/fresolver.h>
#include <mitsuba/core/fstream.h>
#include <QString>
#include "math/snowmath.h"
#include <QtGlobal>
#include <boost/filesystem/fstream.hpp>
#include "snowmaterialmanager.h"

#if !defined(WIN32)
#include <QX11Info>
#include <pwd.h>
#endif

#if defined(__OSX__)
#include "previewsettingsdlg_cocoa.h"
#else
#include "previewsettingsdlg.h"
#endif

extern bool create_symlinks();

static int localWorkerCtr = 0, remoteWorkerCtr = 0;

MainWindow::MainWindow(QWidget *parent) :
	QMainWindow(parent), ui(new Ui::MainWindow), 
	m_networkReply(NULL), m_activeWindowHack(false),
    m_wiscombeWidget(new QGroupBox()), m_wiscombeSettings(new Ui_WiscombeBRDFSettings()),
    m_hkWidget(new QGroupBox()), m_hkSettings(new Ui_HanrahanKruegerBRDFSettings()),
    m_dipoleWidget(new QGroupBox()), m_dipoleSettings(new Ui_DipoleBSSRDFSettings()),
    m_multipoleWidget(new QGroupBox()), m_multipoleSettings(new Ui_MultipoleBSSRDFSettings()),
    m_adipoleWidget(new QGroupBox()), m_adipoleSettings(new Ui_AdipoleBSSRDFSettings()),
    m_shahRTWidget(new QGroupBox()), m_shahRTSettings(new Ui_ShahRealtimeSettings()) {
	Logger *logger = Thread::getThread()->getLogger();

#if defined(__OSX__)
	m_previewSettings = NULL;
#endif

	QSettings settings("mitsuba-renderer.org", "mtsgui");
	logger->setLogLevel((ELogLevel) settings.value("verbosity", EDebug).toInt());

	m_logWidget = new LogWidget(NULL);

	m_consoleAppender = new QConsoleAppender();
	logger->addAppender(m_consoleAppender);
	connect(m_consoleAppender, SIGNAL(textMessage(ELogLevel, const QString &)), 
		m_logWidget, SLOT(onTextMessage(ELogLevel, const QString &)), Qt::QueuedConnection);
	connect(m_consoleAppender, SIGNAL(criticalError(const QString &)), 
		m_logWidget, SLOT(onCriticalError(const QString &)), Qt::QueuedConnection);

	SLog(EInfo, "Mitsuba version %s, Copyright (c) " MTS_YEAR " Wenzel Jakob",
		Version(MTS_VERSION).toStringComplete().c_str());

	m_currentChild = NULL;
	ui->setupUi(this);
	isActive();
	m_lastTab = NULL;
	ui->glView->setScrollBars(ui->hScrollBar, ui->vScrollBar);
	ui->hScrollBar->setVisible(false);
	ui->vScrollBar->setVisible(false);
	ui->actionUpdateCheck->setMenuRole(QAction::ApplicationSpecificRole);
	ui->actionFeedback->setMenuRole(QAction::ApplicationSpecificRole);
	ui->actionReportBug->setMenuRole(QAction::ApplicationSpecificRole);
	ui->actionEnableCommandLine->setMenuRole(QAction::ApplicationSpecificRole);

#if !defined(__OSX__)
	ui->actionEnableCommandLine->setVisible(false);
#endif

	m_progressWidget = new QWidget(centralWidget());
	m_progressLabel = new QLabel(m_progressWidget);
	m_progress = new QProgressBar(m_progressWidget);
	m_progressWidget->setObjectName("progressWidget");
	QHBoxLayout *hlayout = new QHBoxLayout();
	hlayout->addWidget(m_progressLabel);
	hlayout->addWidget(m_progress);
	m_progressWidget->setLayout(hlayout);

#if defined(__OSX__)
	m_progressWidget->setStyleSheet("QWidget#progressWidget {background: qlineargradient(x1:0, y1:0, x2:0, y2:1, "
		"stop:0 palette(dark), stop: 1 palette(mid)); border-top: 1px solid palette(mid); margin: 0px; spacing: 15px; }");
	m_progress->setMaximumSize(SHRT_MAX,18);
	m_progress->setMinimumSize(10,18);
	hlayout->setContentsMargins(10, 8, 10, 3);
	m_progress->setAttribute(Qt::WA_MacSmallSize, true);
	m_progressLabel->setAttribute(Qt::WA_MacSmallSize, true);
#endif

	m_serverWidget = NULL;
	m_contextIndex = -1;

	for (int i = 0; i < MAX_RECENT_FILES; ++i) {
		m_actRecent[i] = new QAction(this);
		m_actRecent[i]->setVisible(false);
		connect(m_actRecent[i], SIGNAL(triggered()),
			this, SLOT(onOpenRecent()));
		ui->menuOpen_Recent->addAction(m_actRecent[i]);
	}

	m_clearRecent = new QAction(tr("Clear Menu"), this);
	connect(m_clearRecent, SIGNAL(triggered()),
		this, SLOT(onClearRecent()));
	ui->menuOpen_Recent->addAction(m_clearRecent);

#if defined(__OSX__)
	/* Make this the default menu bar */
	ui->menuBar->setParent(NULL);
#endif

	updateRecentFileActions();

	ui->tabBar->setDocumentMode(true);
	ui->tabBar->setTabsClosable(true);
	ui->tabBar->setMovable(true);
	ui->tabBar->setContextMenuPolicy(Qt::CustomContextMenu);
	on_tabBar_currentChanged(-1);

	connect(ui->glView, SIGNAL(quit()), this, SLOT(on_actionExit_triggered()));
	connect(ui->glView, SIGNAL(beginRendering()), this, SLOT(on_actionRender_triggered()));
	connect(ui->glView, SIGNAL(stopRendering()), this, SLOT(updateUI()));
	connect(ui->glView, SIGNAL(statusMessage(const QString &)), this, SLOT(onStatusMessage(const QString &)));

	/* Load defaults from app settings file */
	ui->glView->setInvertMouse(settings.value("invertMouse", false).toBool());
	ui->glView->setMouseSensitivity(settings.value("mouseSensitivity", 3).toInt());
	ui->glView->setNavigationMode((ENavigationMode) settings.value("navMode", 
		EStandard).toInt());
	m_searchPaths = settings.value("searchPaths", QStringList()).toStringList();
	m_blockSize = settings.value("blockSize", 32).toInt();
	m_listenPort = settings.value("listenPort", MTS_DEFAULT_PORT).toInt();
	m_nodeName = settings.value("nodeName", getFQDN().c_str()).toString();

    // create render queue that manages incoming jobs one after another
	m_renderQueue = new RenderQueue(RenderQueue::ESerial);
	m_renderListener = new QRenderListener();
	m_renderQueue->registerListener(m_renderListener);

	connect(m_renderListener, SIGNAL(jobFinished(const RenderJob *, bool)), 
		this, SLOT(onJobFinished(const RenderJob *, bool)), Qt::QueuedConnection);
	connect(m_renderListener, SIGNAL(workEnd(const RenderJob *, const ImageBlock *)), 
		this, SLOT(onWorkEnd(const RenderJob *, const ImageBlock *)), Qt::DirectConnection);
	connect(m_renderListener, SIGNAL(workBegin(const RenderJob *, const RectangularWorkUnit *, int)),
        this, SLOT(onWorkBegin(const RenderJob *, const RectangularWorkUnit *, int)), Qt::DirectConnection);
	connect(m_renderListener, SIGNAL(refresh()), this, SLOT(onRefresh()), Qt::QueuedConnection);
	connect(m_consoleAppender, 
		SIGNAL(progressMessage(const RenderJob *, const QString &, float, const QString &)), 
		this, SLOT(onProgressMessage(const RenderJob *, const QString &, float, const QString &)), 
		Qt::QueuedConnection);
	connect(this, SIGNAL(updateView()), ui->glView, SLOT(onUpdateView()));
	
	QPoint windowPos;
	if (settings.contains("pos")) {
		windowPos = settings.value("pos").toPoint();
	} else {
		QDesktopWidget *desktop = QApplication::desktop();
		QRect geo = desktop->screenGeometry();
		windowPos = QPoint(
			geo.left() + (geo.width() - width()) / 2, 
			geo.top() + (geo.height() - height())/2
		);
	}

    /* shape properties */
    connect(ui->shapeComboBox, SIGNAL(currentIndexChanged(int)), this, SLOT(onSelectedShapeChanged(int)));
    connect(ui->shapeSnowCheckBox, SIGNAL(stateChanged(int)), this, SLOT(onToggleSnowMaterial(int)));

    /* snow properties */
    connect(ui->snowtypeComboBox, SIGNAL(currentIndexChanged(int)), this, SLOT(onSnowTypeChanged(int)));
    connect(ui->grainsizeSpinBox, SIGNAL(valueChanged(double)), this, SLOT(onGrainSizeChanged(double)));
    connect(ui->densitySpinBox, SIGNAL(valueChanged(double)), this, SLOT(onDensityChanged(double)));
    connect(ui->iorSpinBox, SIGNAL(valueChanged(double)), this, SLOT(onIorChanged(double)));
    connect(ui->asymmetrySpinBox, SIGNAL(valueChanged(double)), this, SLOT(onAsymmetryFactorChanged(double)));
    connect(ui->calculationComboBox, SIGNAL(currentIndexChanged(int)), this, SLOT(onCalculationTypeChanged(int)));
    connect(ui->ssAlbedoSpinBox, SIGNAL(valueChanged(double)), this, SLOT(onSsAlbedoChanged(double)));
    connect(ui->snowCoeffComboBox, SIGNAL(currentIndexChanged(int)), this, SLOT(updateSnowComponents()));
    connect(ui->wl435SpinBox, SIGNAL(valueChanged(double)), this, SLOT(on435nmCoeffChanged(double)));
    connect(ui->wl545SpinBox, SIGNAL(valueChanged(double)), this, SLOT(on545nmCoeffChanged(double)));
    connect(ui->wl700SpinBox, SIGNAL(valueChanged(double)), this, SLOT(on700nmCoeffChanged(double)));

    /* snow render mode */
    m_shahRTSettings->setupUi(m_shahRTWidget);
    m_wiscombeSettings->setupUi(m_wiscombeWidget);
    m_hkSettings->setupUi(m_hkWidget);
    m_dipoleSettings->setupUi(m_dipoleWidget);
    m_multipoleSettings->setupUi(m_multipoleWidget);
    m_adipoleSettings->setupUi(m_adipoleWidget);

    ui->materialSettingsLayout->setAlignment(Qt::AlignTop);
    ui->materialSettingsLayout->addWidget(m_shahRTWidget);
    ui->materialSettingsLayout->addWidget(m_wiscombeWidget);
    ui->materialSettingsLayout->addWidget(m_hkWidget);
    ui->materialSettingsLayout->addWidget(m_dipoleWidget);
    ui->materialSettingsLayout->addWidget(m_multipoleWidget);
    ui->materialSettingsLayout->addWidget(m_adipoleWidget);

    connect(ui->renderModeComboBox, SIGNAL(currentIndexChanged(int)), this, SLOT(onSnowRenderModelChange()));
    connect(ui->surfaceComboBox, SIGNAL(currentIndexChanged(int)), this, SLOT(onSnowRenderModelChange()));
    connect(ui->subsurfaceComboBox, SIGNAL(currentIndexChanged(int)), this, SLOT(onSnowRenderModelChange()));

    
    connect(m_shahRTSettings->albedoComboBox, SIGNAL(currentIndexChanged(int)), this, SLOT(onSnowRenderModelChange()));
    connect(m_shahRTSettings->albedoPathButton, SIGNAL(pressed()), this, SLOT(onShahAlbedoMapPathRequest()));
    connect(m_shahRTSettings->diffusionProfileComboBox, SIGNAL(currentIndexChanged(int)), this, SLOT(onSnowRenderModelChange()));
    connect(m_shahRTSettings->expandSilhouetteCheckBox, SIGNAL(stateChanged(int)), this, SLOT(onSnowRenderModelChange()));
    connect(m_shahRTSettings->showSplatOriginsCheckBox, SIGNAL(stateChanged(int)), this, SLOT(onSnowRenderModelChange()));
    connect(m_shahRTSettings->showLightCheckBox, SIGNAL(stateChanged(int)), this, SLOT(onSnowRenderModelChange()));
    connect(m_shahRTSettings->rMaxSpinBox, SIGNAL(valueChanged(double)), this, SLOT(onSnowRenderModelChange()));
    connect(m_shahRTSettings->mcIterationsSpinBox, SIGNAL(valueChanged(int)), this, SLOT(onSnowRenderModelChange()));
    connect(m_shahRTSettings->mcRadioButton, SIGNAL(toggled(bool)), this, SLOT(onSnowRenderModelChange()));
    connect(m_shahRTSettings->rMaxRadioButton, SIGNAL(toggled(bool)), this, SLOT(onSnowRenderModelChange()));
    connect(m_shahRTSettings->specularSpinBox, SIGNAL(valueChanged(double)), this, SLOT(onSnowRenderModelChange()));
    connect(m_shahRTSettings->nSpinBox, SIGNAL(valueChanged(int)), this, SLOT(onSnowRenderModelChange()));
    connect(m_shahRTSettings->viewBufferWSpinBox, SIGNAL(valueChanged(int)), this, SLOT(onSnowRenderModelChange()));
    connect(m_shahRTSettings->viewBufferHSpinBox, SIGNAL(valueChanged(int)), this, SLOT(onSnowRenderModelChange()));
    connect(m_shahRTSettings->refreshSnowButton, SIGNAL(pressed()), this, SLOT(onRefreshShahSnowParameters()));
    connect(m_shahRTSettings->refreshSnowButton2, SIGNAL(pressed()), this, SLOT(onRefreshShahSnowParameters()));
    connect(m_shahRTSettings->weightSpinBox, SIGNAL(valueChanged(double)), this, SLOT(onSnowRenderModelChange()));

    connect(m_wiscombeSettings->depthSpinBox, SIGNAL(valueChanged(double)), this, SLOT(onSnowRenderModelChange()));

    connect(m_hkSettings->singleScatteringSpinBox, SIGNAL(valueChanged(double)), this, SLOT(onSnowRenderModelChange()));
    connect(m_hkSettings->multipleScatteringSpinBox, SIGNAL(valueChanged(double)), this, SLOT(onSnowRenderModelChange()));
    connect(m_hkSettings->multipleScatteringCheckBox, SIGNAL(stateChanged(int)), this, SLOT(onSnowRenderModelChange()));

    connect(m_dipoleSettings->subsurfaceSizeSpinBox, SIGNAL(valueChanged(double)), this, SLOT(onSnowRenderModelChange()));
    connect(m_dipoleSettings->subsurfaceSampleFactorSpinBox, SIGNAL(valueChanged(double)), this, SLOT(onSnowRenderModelChange()));
    connect(m_dipoleSettings->singleScatteringCheckBox, SIGNAL(stateChanged(int)), this, SLOT(onSnowRenderModelChange()));
    connect(m_dipoleSettings->roughSurfaceCheckBox, SIGNAL(stateChanged(int)), this, SLOT(onSnowRenderModelChange()));
    connect(m_dipoleSettings->martelliDCheckBox, SIGNAL(stateChanged(int)), this, SLOT(onSnowRenderModelChange()));
    connect(m_dipoleSettings->textureCheckBox, SIGNAL(stateChanged(int)), this, SLOT(onDipoleTextureSettingsChanged()));
    connect(m_dipoleSettings->textureZrButton, SIGNAL(pressed()), this, SLOT(onDipoleZrTextureLoad()));
    connect(m_dipoleSettings->textureSigmaTrButton, SIGNAL(pressed()), this, SLOT(onDipoleSigmaTrTextureLoad()));
    connect(m_dipoleSettings->textureUSpinBox, SIGNAL(valueChanged(double)), this, SLOT(onDipoleTextureSettingsChanged()));
    connect(m_dipoleSettings->textureVSpinBox, SIGNAL(valueChanged(double)), this, SLOT(onDipoleTextureSettingsChanged()));
    connect(m_dipoleSettings->irrDumpCheckBox, SIGNAL(stateChanged(int)), this, SLOT(onSnowRenderModelChange()));
    connect(m_dipoleSettings->irrDumpPathEdit, SIGNAL(textChanged(const QString&)), this, SLOT(onSnowRenderModelChange()));
    connect(m_dipoleSettings->irrDumpPathButton, SIGNAL(pressed()), this, SLOT(onDipoleIrrtrrDumpPathRequest()));
    connect(m_dipoleSettings->useLutCheckBox, SIGNAL(stateChanged(int)), this, SLOT(onSnowRenderModelChange()));
    connect(m_dipoleSettings->lutResolutionSpinBox, SIGNAL(valueChanged(double)), this, SLOT(onSnowRenderModelChange()));
    connect(m_dipoleSettings->lutIterationsSpinBox, SIGNAL(valueChanged(int)), this, SLOT(onSnowRenderModelChange()));
    connect(m_dipoleSettings->lutRMaxSpinBox, SIGNAL(valueChanged(double)), this, SLOT(onSnowRenderModelChange()));
    connect(m_dipoleSettings->lutMCRadioButton, SIGNAL(toggled(bool)), this, SLOT(onSnowRenderModelChange()));
    connect(m_dipoleSettings->lutRMaxRadioButton, SIGNAL(toggled(bool)), this, SLOT(onSnowRenderModelChange()));

    connect(m_multipoleSettings->subsurfaceSizeSpinBox, SIGNAL(valueChanged(double)), this, SLOT(onSnowRenderModelChange()));
    connect(m_multipoleSettings->subsurfaceSampleFactorSpinBox, SIGNAL(valueChanged(double)), this, SLOT(onSnowRenderModelChange()));
    connect(m_multipoleSettings->extraDipolesSpinBox, SIGNAL(valueChanged(int)), this, SLOT(onSnowRenderModelChange()));
    connect(m_multipoleSettings->slabThicknessSpinBox, SIGNAL(valueChanged(double)), this, SLOT(onSnowRenderModelChange()));
    connect(m_multipoleSettings->singleScatteringCheckBox, SIGNAL(stateChanged(int)), this, SLOT(onSnowRenderModelChange()));
    connect(m_multipoleSettings->martelliDCheckBox, SIGNAL(stateChanged(int)), this, SLOT(onSnowRenderModelChange()));
    connect(m_multipoleSettings->useLutCheckBox, SIGNAL(stateChanged(int)), this, SLOT(onSnowRenderModelChange()));
    connect(m_multipoleSettings->lutResolutionSpinBox, SIGNAL(valueChanged(double)), this, SLOT(onSnowRenderModelChange()));
    connect(m_multipoleSettings->lutIterationsSpinBox, SIGNAL(valueChanged(int)), this, SLOT(onSnowRenderModelChange()));
    connect(m_multipoleSettings->lutRMaxSpinBox, SIGNAL(valueChanged(double)), this, SLOT(onSnowRenderModelChange()));
    connect(m_multipoleSettings->lutMCRadioButton, SIGNAL(toggled(bool)), this, SLOT(onSnowRenderModelChange()));
    connect(m_multipoleSettings->lutRMaxRadioButton, SIGNAL(toggled(bool)), this, SLOT(onSnowRenderModelChange()));

    connect(m_adipoleSettings->subsurfaceSizeSpinBox, SIGNAL(valueChanged(double)), this, SLOT(onSnowRenderModelChange()));
    connect(m_adipoleSettings->subsurfaceSampleFactorSpinBox, SIGNAL(valueChanged(double)), this, SLOT(onSnowRenderModelChange()));
    connect(m_adipoleSettings->sigmaTnSpinBox, SIGNAL(valueChanged(double)), this, SLOT(onSnowRenderModelChange()));
    connect(m_adipoleSettings->dLineEdit, SIGNAL(textEdited(const QString&)), this, SLOT(onSnowRenderModelChange()));

#if defined(__OSX__)
	ui->toolBar->setToolButtonStyle(Qt::ToolButtonTextUnderIcon);
	QToolButton *previewButton = static_cast<QToolButton *>(ui->toolBar->widgetForAction(ui->actionPreviewSettings));
	previewButton->setStyleSheet("margin-left: -5px; margin-right:-5px");
	
	/* Weird Qt/OSX bug -- moving while a window while it is invisible causes 
	   it to appear move up by 65 pixels (this is related to the unified toolbar) */
	move(windowPos + QPoint(0, 65));
#else
	move(windowPos);
#endif
	show();
	/* Move again just to be sure.. */
	move(windowPos);

	updateUI();
	adjustSize();

	m_networkManager = new QNetworkAccessManager(this);

#if defined(__OSX__) && 0 // Disable crash reports for now
	/* Submit crash reports on OSX */
	QDir crashDir = QDir::home();
	crashDir.cd("Library/Logs/CrashReporter");
	QFileInfoList crashReports = crashDir.entryInfoList(QStringList("mtsgui_*"), 
			QDir::Files, QDir::Name);

	if (crashReports.size() > 0) {
		if (QMessageBox::question(this, tr("Crash reports detected"),
			QString("<p>It appears that Mitsuba has crashed on a previous run!</p><p>"
				"%1 crash reports were found. Would you like to submit them?").arg(crashReports.size()),
				QMessageBox::Yes | QMessageBox::No) == QMessageBox::Yes) {
			bool failure = false;
			for (int i=0; i<crashReports.size(); ++i) {
				QFile file(crashReports[i].absoluteFilePath());
				if (!file.open(QIODevice::ReadOnly)) {
					failure = true;
					QMessageBox::critical(this, tr("Unable to read crash report"),
						tr("Unable to read crash report -- please check the file permissions in ~/Library/Logs/CrashReporter."), QMessageBox::Ok);
					break;
				}

				QString username("unknown");
				uid_t uid = getuid();
				struct passwd *info = getpwuid(uid);
				if (info) 
					username = QString(info->pw_name);

				QString boundary("5da85133908e2"); // some arbitrary value
				QByteArray data(QString("--" + boundary + "\r\n").toAscii());
				data.append(QString("Content-Disposition: form-data; name=\"bugreport\"; filename=\"%1\"\r\n").arg(file.fileName()));
				data.append("Content-Type: application/octet-stream\r\n\r\n");
				QString header = QString("Bug report from machine \"%1\", user \"%2\", filename \"%3\""
					", Mitsuba version %4").arg(getFQDN().c_str()).arg(username).arg(file.fileName()).arg(Version(MTS_VERSION).toStringComplete().c_str());
				data.append(header + "\r\n");
				for (int j=0; j<header.length(); j++)
					data.append('=');
				data.append("\r\n\r\n");
				data.append(file.readAll());
				data.append("\r\n--" + boundary + "--\r\n");

				QNetworkRequest reqHeader;
				reqHeader.setHeader(QNetworkRequest::ContentTypeHeader, QString("multipart/form-data; boundary=\"%1\"").arg(boundary));
				reqHeader.setHeader(QNetworkRequest::ContentLengthHeader, QString::number(data.length()));
				reqHeader.setUrl(QUrl("http://www.mitsuba-renderer.org/bugreporter.php"));
				m_bugStatus = 0;
				QNetworkReply *reply = m_networkManager->post(reqHeader, data);
				connect(reply, SIGNAL(error(QNetworkReply::NetworkError)), this, SLOT(onBugReportError()));
				connect(reply, SIGNAL(finished()), this, SLOT(onBugReportSubmitted()));
				while (m_bugStatus == 0) {
					qApp->processEvents();
					Thread::sleep(50);
				}
				if (m_bugStatus != 1) {
					failure = true;
					QMessageBox::critical(this, tr("Unable to submit"),
						tr("Unable to submit crash report -- are you connected to the internet?"), QMessageBox::Ok);
					break;
				}
				reply->deleteLater();
				if (!file.remove()) {
					failure = true;
					QMessageBox::critical(this, tr("Unable to delete submitted crash report"),
						tr("Unable to delete a submitted crash report -- please check the file permissions in ~/Library/Logs/CrashReporter."), QMessageBox::Ok);
					break;
				}
			}
			if (!failure)
				QMessageBox::information(this, tr("Crash reporter"),
					tr("All crash reports have been submitted. Thank you!"),
					QMessageBox::Ok);
		} else {
			for (int i=0; i<crashReports.size(); ++i) {
				QFile file(crashReports[i].absoluteFilePath());
				if (!file.remove()) {
					QMessageBox::critical(this, tr("Unable to submitted crash report"),
						tr("Unable to delete a crash report -- please check the file permissions in ~/Library/Logs/CrashReporter."), QMessageBox::Ok);
					break;
				}
			}
		}
	}
#endif

	if (ui->glView->isUsingSoftwareFallback())
		QMessageBox::warning(this, tr("Insufficient OpenGL capabilities"),
			ui->glView->getErrorString(), QMessageBox::Ok);

	connect(m_networkManager, SIGNAL(finished(QNetworkReply *)), this, SLOT(onNetworkFinished(QNetworkReply *)));
	m_checkForUpdates = settings.value("checkForUpdates", true).toBool();
	if (m_checkForUpdates)
		checkForUpdates(false);
}

MainWindow::~MainWindow() {
	m_renderQueue->unregisterListener(m_renderListener);
	ref<Scheduler> scheduler = Scheduler::getInstance();
	scheduler->pause();
	for (int i=0; i<m_connections.size(); ++i) {
		ServerConnection &c = m_connections[i];
		scheduler->unregisterWorker(c.worker);
	}
	if (m_networkReply)
		m_networkReply->abort();
#if defined(__OSX__)
	delete ui->menuBar;
#endif
    delete ui;
}

void MainWindow::initWorkers() {
	QSettings settings("mitsuba-renderer.org", "mtsgui");
	ref<Scheduler> scheduler = Scheduler::getInstance();
	int localWorkerCount = settings.value("localWorkers", getProcessorCount()).toInt();
	m_workerPriority = (Thread::EThreadPriority)
		settings.value("workerPriority", (int) Thread::ELowPriority).toInt();
	for (int i=0; i<localWorkerCount; ++i)
		scheduler->registerWorker(new LocalWorker(formatString("wrk%i", localWorkerCtr++), m_workerPriority));

	int networkConnections = 0;
	QList<QVariant> connectionData = settings.value("connections").toList();
	if (connectionData.size() > 0) {
		QDialog *dialog = new NonClosableDialog(this);
		dialog->setWindowModality(Qt::WindowModal);
		QVBoxLayout *layout = new QVBoxLayout(dialog);
		QLabel *label = new QLabel(tr("Establishing network connections .."), dialog);
		label->setAlignment(Qt::AlignCenter);
		layout->addWidget(label);
		QProgressBar *progressBar = new QProgressBar(dialog);
		progressBar->setTextVisible(false);
		dialog->resize(200, 50);
		layout->addWidget(progressBar);
		progressBar->setTextVisible(false);
		// weird, Qt/Win needs this to get a busy indicator
		progressBar->setValue(1);
		progressBar->setRange(0, 0);
		dialog->show();

		for (int i=0; i<connectionData.size(); ++i) {
			ServerConnection conn;
			conn.fromByteArray(connectionData[i].toByteArray());
			for (int j=0; j<10; ++j)
				qApp->processEvents();
			if (conn.createWorker(this)) {
				++networkConnections;
				conn.isRegistered = true;
				scheduler->registerWorker(conn.worker);
				m_connections.append(conn);
			}
		}

		/* Update, this removes connection failures */
		connectionData.clear();
		for (int i=0; i<m_connections.size(); ++i)
			connectionData.append(m_connections[i].toByteArray());
		settings.setValue("connections", connectionData);
	
		dialog->hide();
		delete dialog;
	}

	if (networkConnections + localWorkerCount == 0) {
		QMessageBox::warning(this, tr("Scheduler warning"),
			tr("There must be at least one worker thread -- forcing creation of one."),
			QMessageBox::Ok);
		scheduler->registerWorker(new LocalWorker(formatString("wrk%i", localWorkerCtr++), m_workerPriority));
	}

	QStringList args = qApp->arguments();
	for (int i=1; i<args.count(); ++i)
		loadFile(args[i]);

	scheduler->start();
	raise();
}


void MainWindow::adjustSize() {
	/* Like QWidget::adjustSize, but clamps the size to 4/5ths of the screen */
	ensurePolished();
    QSize s = sizeHint();

#if defined(Q_WS_X11)
        QRect screen = QApplication::desktop()->screenGeometry(x11Info().screen());
#else // all others
        QRect screen = QApplication::desktop()->screenGeometry(pos());
#endif

	s.setWidth(qMin(s.width(), screen.width()*4/5));
	s.setHeight(qMin(s.height(), screen.height()*4/5));
	layout()->activate();

    if (s.isValid())
        resize(s);
}

void MainWindow::checkForUpdates(bool manualUpdateCheck) {
	m_manualUpdateCheck = manualUpdateCheck;
	m_networkReply = m_networkManager->get(QNetworkRequest(QUrl("http://www.mitsuba-renderer.org/version")));
}

void MainWindow::onNetworkFinished(QNetworkReply *reply) {
	if (reply->error() == QNetworkReply::NoError) {
		try {
			QSettings settings("mitsuba-renderer.org", "mtsgui");
			Version remote(QString(reply->readAll()).toStdString());
			Version ignoredVersion(settings.value("ignoredVersion", "0.0.0").toString().toStdString());
			Version local(MTS_VERSION);

			if (local < remote) {
				if (!m_manualUpdateCheck && remote == ignoredVersion)
					return;
				UpdateDialog *dialog = new UpdateDialog(this, local, remote);
				dialog->setAttribute(Qt::WA_DeleteOnClose);
				dialog->setWindowModality(Qt::WindowModal);
				dialog->show();
			} else if (m_manualUpdateCheck) {
				QMessageBox::information(this, tr("Installed version is current"),
					QString("<p>You're up to date!</p>"
						"<p>Mitsuba <b>%1</b> is still the newest version available.</p>")
						.arg(local.toString().c_str()), QMessageBox::Ok);
			}
		} catch (const std::exception &e) {
			/* Got something weird and couldn't parse the version string -- 
			   very likely due to some Internet cafe login page. Ignore unless
			   a manual update check was done. */
			if (m_manualUpdateCheck)
				throw e;
		}
	} else {
		if (m_manualUpdateCheck)
			QMessageBox::warning(this, tr("Unable to determine the newest version"),
				QString("<p>Unable to determine the newest Mitsuba version.</p><p>"
					"Perhaps you are not connected to the Internet?</p>"),
					QMessageBox::Ok);
	}
}

void MainWindow::onBugReportError() {
	m_bugStatus = 2;
}

void MainWindow::onBugReportSubmitted() {
	if (m_bugStatus == 0)
		m_bugStatus = 1;
}

void MainWindow::on_actionImport_triggered() {
#if defined(MTS_HAS_COLLADA)
	ref<FileResolver> resolver = Thread::getThread()->getFileResolver();
	ref<FileResolver> newResolver = resolver->clone();
	for (int i=0; i<m_searchPaths.size(); ++i)
		newResolver->addPath(m_searchPaths[i].toStdString());

	ImportDialog *dialog = new ImportDialog(this, newResolver);
	dialog->setAttribute(Qt::WA_DeleteOnClose);
	connect(dialog, SIGNAL(finished(int)), this, SLOT(onImportDialogClose(int)));
	m_currentChild = dialog;
	// prevent a tab drawing artifact on Qt/OSX
	m_activeWindowHack = true;
	dialog->show();
	qApp->processEvents();
	m_activeWindowHack = false;
#else
	QMessageBox::critical(this, tr("Importer disabled"),
		tr("The importer is disabled in this build. To use it, you will need "
		"to install COLLADA-DOM and recompile Mitsuba -- please see the "
		"documentation for more details."), 
		QMessageBox::Ok);
#endif
}

void MainWindow::onImportDialogClose(int reason) {
	m_currentChild = NULL;
}

void MainWindow::on_actionNavigationControls_triggered() {

}

void MainWindow::on_actionDuplicateTab_triggered() {
	int currentIndex = ui->tabBar->currentIndex();
	if (m_contextIndex != -1)
		currentIndex = m_contextIndex;
	SceneContext *currentContext = m_context[currentIndex];
	SceneContext *newContext = new SceneContext(currentContext);

	m_contextMutex.lock();
	m_context.append(newContext);
	m_contextMutex.unlock();
	ui->tabBar->addTab(newContext->shortName);

	int index = ui->tabBar->count()-1;
	if (ui->tabBar->currentIndex() != index)
		ui->tabBar->setCurrentIndex(index);
}

void MainWindow::on_actionUpdateCheck_triggered() {
	checkForUpdates(true);
}

void MainWindow::setNormalScaling(Float scaling) {
	int currentIndex = ui->tabBar->currentIndex();
	if (currentIndex == -1)
		return;
	SceneContext *currentContext = m_context[currentIndex];
	currentContext->normalScaling = scaling;
    resetPreview(currentContext);
}

void MainWindow::resetPreview(SceneContext* context) {
	if (context->previewMethod != EOpenGL &&
		context->previewMethod != EOpenGLSinglePass &&
		context->previewMethod != EOpenGLRealtime)
		ui->glView->setPreviewMethod(EOpenGL);
	else
		ui->glView->resetPreview();
}

void MainWindow::onSnowTypeChanged(int index) {
	int currentIndex = ui->tabBar->currentIndex();
	if (currentIndex == -1)
		return;
	SceneContext *currentContext = m_context[currentIndex];

    if (index == 0)
        currentContext->snow.loadFreshNewSnowPreset();
    else if (index == 1)
        currentContext->snow.loadDryOlderSnowPreset();
    else if (index == 2)
        currentContext->snow.loadWetOldSnowPreset();
    else
        currentContext->snow.lastPreset = SnowProperties::ECustom;

    updateSnowComponents();
    resetPreview(currentContext);
}

void MainWindow::onGrainSizeChanged(double size) {
	int currentIndex = ui->tabBar->currentIndex();
	if (currentIndex == -1)
		return;
	SceneContext *currentContext = m_context[currentIndex];
    currentContext->snow.grainsize = size / 1000; // mm -> m
    // recalculate coefficients, as they depend on grain size
    currentContext->snow.configure();
    resetPreview(currentContext);
    updateSnowComponents();
}

void MainWindow::onDensityChanged(double density) {
	int currentIndex = ui->tabBar->currentIndex();
	if (currentIndex == -1)
		return;
	SceneContext *currentContext = m_context[currentIndex];
    currentContext->snow.density = density;
    // recalculate coefficients, as they depend on density
    currentContext->snow.configure();
    resetPreview(currentContext);
    updateSnowComponents();
}

void MainWindow::onIorChanged(double ior) {
	int currentIndex = ui->tabBar->currentIndex();
	if (currentIndex == -1)
		return;
	SceneContext *currentContext = m_context[currentIndex];
    currentContext->snow.ior = ior;
    resetPreview(currentContext);
}

void MainWindow::onAsymmetryFactorChanged(double g) {
	int currentIndex = ui->tabBar->currentIndex();
	if (currentIndex == -1)
		return;
	SceneContext *currentContext = m_context[currentIndex];
    currentContext->snow.g = g;
    resetPreview(currentContext);
}

void MainWindow::onCalculationTypeChanged(int index) {
	int currentIndex = ui->tabBar->currentIndex();
	if (currentIndex == -1)
		return;
	SceneContext *currentContext = m_context[currentIndex];

    if (index == 0)
        currentContext->snow.calcMode = SnowProperties::EPhenomenological;
    else if (index == 1)
        currentContext->snow.calcMode = SnowProperties::EAsymptotic;
    else if (index == 2)
        currentContext->snow.calcMode = SnowProperties::ESnowPack;
    else if (index == 3)
        currentContext->snow.calcMode = SnowProperties::ELargeParticle;
    else
        SLog(EWarn, "Unknown snow coefficient calculation mode encountered");

    currentContext->snow.ssOverride = false;
    // recalculate coefficients, as they depend on density
    currentContext->snow.configure();
    resetPreview(currentContext);
    updateSnowComponents();
}

void MainWindow::onSsAlbedoChanged(double ssAlbedo) {
	int currentIndex = ui->tabBar->currentIndex();
	if (currentIndex == -1)
		return;

	SceneContext *currentContext = m_context[currentIndex];
    currentContext->snow.ssAlbedoOverride = ssAlbedo;
    currentContext->snow.ssOverride = true;

    currentContext->snow.configure();
    resetPreview(currentContext);
    updateSnowComponents();
}

void MainWindow::changeSnowCoefficient(int wlIndex, double value) {
	int currentIndex = ui->tabBar->currentIndex();
	if (currentIndex == -1)
		return;

	SceneContext *currentContext = m_context[currentIndex];
    SnowProperties& snow = currentContext->snow;

    int coeff = ui->snowCoeffComboBox->currentIndex();
    if (coeff == 0) {
        /* absorbtion coefficient of snow */
        snow.sigmaA[wlIndex] = value;
        snow.sigmaT = snow.sigmaA + snow.sigmaS;
    } else if (coeff == 1) {
        /* scattering coefficient of snow */
        snow.sigmaS[wlIndex] = value;
        snow.sigmaT = snow.sigmaA + snow.sigmaS;
    } else if (coeff == 3) {
        /* absorbtion coefficient of ice */
        snow.iceSigmaA[wlIndex] = value;
    }
    resetPreview(currentContext);
}

void MainWindow::on435nmCoeffChanged(double coeff) {
	int currentIndex = ui->tabBar->currentIndex();
	if (currentIndex == -1)
		return;
    changeSnowCoefficient(2, coeff);
    updateSnowComponents();
}

void MainWindow::on545nmCoeffChanged(double coeff) {
	int currentIndex = ui->tabBar->currentIndex();
	if (currentIndex == -1)
		return;

    changeSnowCoefficient(1, coeff);
    updateSnowComponents();
}

void MainWindow::on700nmCoeffChanged(double coeff) {
	int currentIndex = ui->tabBar->currentIndex();
	if (currentIndex == -1)
		return;

    changeSnowCoefficient(0, coeff);
    updateSnowComponents();
}

void MainWindow::onSelectedShapeChanged(int shape) {
	int currentIndex = ui->tabBar->currentIndex();
	if (currentIndex == -1 || ui->shapeComboBox->count() == 0) 
		return;

	SceneContext *currentContext = m_context[currentIndex];

    int currentIdx = ui->shapeComboBox->currentIndex();
    Shape *currentShape =  ui->shapeComboBox->itemData(currentIdx).value<Shape *>();
    currentContext->currentlySelectedShape = currentShape;
    updateShapeComponents();
}

void MainWindow::onToggleSnowMaterial(int state) {
	int currentIndex = ui->tabBar->currentIndex();
	if (currentIndex == -1 || ui->shapeComboBox->count() == 0) 
		return;

	SceneContext *currentContext = m_context[currentIndex];

    Shape *currentShape = currentContext->currentlySelectedShape;
    if (!currentShape)
        return;

    bool hasSnow = (state != 0);

    updateSnowOnShape(currentContext, currentShape, hasSnow);
    resetPreview(currentContext);
}

void MainWindow::onDipoleTextureSettingsChanged() {
	int currentIndex = ui->tabBar->currentIndex();
	if (currentIndex == -1 || ui->shapeComboBox->count() == 0) 
		return;

	SceneContext *context = m_context[currentIndex];
    SnowRenderSettings &srs = context->snowRenderSettings;

    const bool useTextures = m_dipoleSettings->textureCheckBox->isChecked();
    const bool usageChange = !(useTextures == srs.dipoleTexture);

    srs.dipoleTexture = useTextures;
    srs.dipoleTextureUScaling = m_dipoleSettings->textureUSpinBox->value();
    srs.dipoleTextureVScaling = m_dipoleSettings->textureVSpinBox->value();
    srs.dipoleZrTexture = m_dipoleSettings->textureZrEdit->text().toStdString();
    srs.dipoleSigmaTrTexture = m_dipoleSettings->textureSigmaTrEdit->text().toStdString();

    /* only update on checkbox state change */
    if (usageChange) {
        updateSnowOnAllShapes(context, true);
        resetPreview(context);
    }
}

void MainWindow::onDipoleZrTextureLoad() {
	QFileDialog *dialog = new QFileDialog(this, Qt::Sheet);
	dialog->setNameFilter(tr("EXR Images (*.exr)"));
	dialog->setAttribute(Qt::WA_DeleteOnClose);
	dialog->setAcceptMode(QFileDialog::AcceptOpen);
	dialog->setViewMode(QFileDialog::Detail);
	dialog->setWindowModality(Qt::WindowModal);

	QSettings settings("mitsuba-renderer.org", "qtgui");
	dialog->restoreState(settings.value("fileDialogState").toByteArray());
	connect(dialog, SIGNAL(finished(int)), this, SLOT(onDipoleZrTextureOpenDialogClose(int)));
	m_currentChild = dialog;
	// prevent a tab drawing artifact on Qt/OSX
	m_activeWindowHack = true;
	dialog->show();
	qApp->processEvents();
	m_activeWindowHack = false;
}

void MainWindow::onDipoleSigmaTrTextureLoad() {
	QFileDialog *dialog = new QFileDialog(this, Qt::Sheet);
	dialog->setNameFilter(tr("EXR Images (*.exr)"));
	dialog->setAttribute(Qt::WA_DeleteOnClose);
	dialog->setAcceptMode(QFileDialog::AcceptOpen);
	dialog->setViewMode(QFileDialog::Detail);
	dialog->setWindowModality(Qt::WindowModal);

	QSettings settings("mitsuba-renderer.org", "qtgui");
	dialog->restoreState(settings.value("fileDialogState").toByteArray());
	connect(dialog, SIGNAL(finished(int)), this, SLOT(onDipoleSigmaTrTextureOpenDialogClose(int)));
	m_currentChild = dialog;
	// prevent a tab drawing artifact on Qt/OSX
	m_activeWindowHack = true;
	dialog->show();
	qApp->processEvents();
	m_activeWindowHack = false;
}

void MainWindow::onDipoleZrTextureOpenDialogClose(int reason) {
	QSettings settings("mitsuba-renderer.org", "qtgui");
	QFileDialog *dialog = static_cast<QFileDialog *>(sender());
	m_currentChild = NULL;
	if (reason == QDialog::Accepted) {
	    int currentIndex = ui->tabBar->currentIndex();
    	if (currentIndex == -1)
	    	return;
    	SceneContext *context = m_context[currentIndex];

		QStringList fileNames = dialog->selectedFiles();
		settings.setValue("fileDialogState", dialog->saveState());
		settings.setValue("lastDipoleZrTexture", fileNames[0]);

        context->snowRenderSettings.dipoleZrTexture
            = fileNames[0].toStdString();
        updateSnowRenderingComponents();
	}
}

void MainWindow::onDipoleSigmaTrTextureOpenDialogClose(int reason) {
	QSettings settings("mitsuba-renderer.org", "qtgui");
	QFileDialog *dialog = static_cast<QFileDialog *>(sender());
	m_currentChild = NULL;
	if (reason == QDialog::Accepted) {
	    int currentIndex = ui->tabBar->currentIndex();
    	if (currentIndex == -1)
	    	return;
    	SceneContext *context = m_context[currentIndex];

		QStringList fileNames = dialog->selectedFiles();
		settings.setValue("fileDialogState", dialog->saveState());
		settings.setValue("lastDipoleSigmaTrTexture", fileNames[0]);

        context->snowRenderSettings.dipoleSigmaTrTexture
            = fileNames[0].toStdString();
        updateSnowRenderingComponents();
	}
}

void MainWindow::onDipoleIrrtrrDumpPathRequest() {
	QFileDialog *dialog = new QFileDialog(this, tr("Dump irradiance tree .."),
		"", tr("OBJ mesh (*.obj)"));

	QSettings settings("mitsuba-renderer.org", "qtgui");
	dialog->setViewMode(QFileDialog::Detail);
	dialog->setAcceptMode(QFileDialog::AcceptSave);

#if defined(__OSX__)
	dialog->setOption(QFileDialog::DontUseNativeDialog, true);
#endif

	dialog->restoreState(settings.value("fileDialogState").toByteArray());
	dialog->setAttribute(Qt::WA_DeleteOnClose);
	dialog->setWindowModality(Qt::WindowModal);
	connect(dialog, SIGNAL(finished(int)), this, SLOT(onDipoleIrrtrrDumpPathDialogClose(int)));
	m_currentChild = dialog;
	// prevent a tab drawing artifact on Qt/OSX
	m_activeWindowHack = true;
	dialog->show();
	qApp->processEvents();
	m_activeWindowHack = false;
}

void MainWindow::onDipoleIrrtrrDumpPathDialogClose(int reason) {
	int currentIndex = ui->tabBar->currentIndex();
	SceneContext *ctx = m_context[currentIndex];

	QSettings settings("mitsuba-renderer.org", "qtgui");
	QFileDialog *dialog = static_cast<QFileDialog *>(sender());
	m_currentChild = NULL;

    if (reason == QDialog::Accepted) {
		settings.setValue("fileDialogState", dialog->saveState());
        QString fileName = dialog->selectedFiles().value(0);
        ctx->snowRenderSettings.dipoleDumpIrrtreePath = fileName.toStdString();
        updateSnowRenderingComponents();
    }
}

void MainWindow::onShahAlbedoMapPathRequest() {
	QFileDialog *dialog = new QFileDialog(this, tr("Load albedo map"),
		"", tr("PNG files (*.png)"));

	QSettings settings("mitsuba-renderer.org", "qtgui");
	dialog->setViewMode(QFileDialog::Detail);

#if defined(__OSX__)
	dialog->setOption(QFileDialog::DontUseNativeDialog, true);
#endif

	dialog->restoreState(settings.value("fileDialogState").toByteArray());
	dialog->setAttribute(Qt::WA_DeleteOnClose);
	dialog->setWindowModality(Qt::WindowModal);
	connect(dialog, SIGNAL(finished(int)), this, SLOT(onShahAlbedoMapPathDialogClose(int)));
	m_currentChild = dialog;
	// prevent a tab drawing artifact on Qt/OSX
	m_activeWindowHack = true;
	dialog->show();
	qApp->processEvents();
	m_activeWindowHack = false;
}

void MainWindow::onShahAlbedoMapPathDialogClose(int reason) {
	int currentIndex = ui->tabBar->currentIndex();
	SceneContext *ctx = m_context[currentIndex];

	QSettings settings("mitsuba-renderer.org", "qtgui");
	QFileDialog *dialog = static_cast<QFileDialog *>(sender());
	m_currentChild = NULL;

    if (reason == QDialog::Accepted) {
		settings.setValue("fileDialogState", dialog->saveState());
        QString fileName = dialog->selectedFiles().value(0);
        ctx->snowRenderSettings.shahAlbedoMapCustomPath = fileName.toStdString();
        // reflect in GUI
        updateSnowRenderingComponents();
        loadShahCustomAlbedoMap();
    }
}

void MainWindow::loadShahCustomAlbedoMap() {
	int currentIndex = ui->tabBar->currentIndex();
	SceneContext *ctx = m_context[currentIndex];

    SnowRenderSettings &srs = ctx->snowRenderSettings;
    
    if (boost::filesystem::exists(srs.shahAlbedoMapCustomPath)) {
        ref<FileStream> fs = new FileStream(srs.shahAlbedoMapCustomPath, FileStream::EReadOnly);
        ref<Bitmap> map = new Bitmap(Bitmap::EPNG, fs);
        if (map != NULL)
            srs.shahAlbedoMap = map;
    } else {
        std::cerr << "Could not find file \"" << srs.shahAlbedoMapCustomPath << "\"" << std::endl;
    }
}

/* Recalculates shah realtime rMax and diffusion profile based on snow
 * properties. */
void MainWindow::onRefreshShahSnowParameters() {
	int currentIndex = ui->tabBar->currentIndex();
	if (currentIndex == -1)
		return;
	SceneContext *context = m_context[currentIndex];

    context->snowMaterialManager.refreshDiffusionProfile(context);
    
    std::pair< ref<Bitmap>, Float > data = context->snowMaterialManager.getCachedDiffusionProfile();
    context->snowRenderSettings.shahDiffusionProfile = data.first;
    context->snowRenderSettings.shahRmax = data.second;

    resetPreview(context);
}

void MainWindow::onSnowRenderModelChange() {
	int currentIndex = ui->tabBar->currentIndex();
	if (currentIndex == -1)
		return;
	SceneContext *context = m_context[currentIndex];

    int generalIdx = ui->renderModeComboBox->currentIndex();
    int surfaceIdx = ui->surfaceComboBox->currentIndex();
    int subsurfaceIdx = ui->subsurfaceComboBox->currentIndex();

    // save proberties;
    SnowRenderSettings &srs = context->snowRenderSettings;

    EGeneralRenderMode generalRenderMode;
    if (generalIdx == 0) {
        generalRenderMode = ERealtime;
        context->previewMethod = EOpenGLRealtime;
    } else {
        generalRenderMode = EOffline;
        context->previewMethod = EOpenGL;
    }

    srs.generalRenderMode = generalRenderMode;

    ESurfaceRenderMode surfaceRenderMode;
    if (surfaceIdx == 1) {
        surfaceRenderMode = EWiscombeWarrenAlbedo;
    } else if (surfaceIdx == 2)
        surfaceRenderMode = EWiscombeWarrenBRDF;
    else if (surfaceIdx == 3)
        surfaceRenderMode = EHanrahanKruegerBRDF;
    else if (surfaceIdx == 4)
        surfaceRenderMode = EMicrofacetBRDF;
    else
        surfaceRenderMode = ENoSurface;

    srs.surfaceRenderMode = surfaceRenderMode;

    ESubSurfaceRenderMode subsurfaceRenderMode;
    if (subsurfaceIdx == 1)
        subsurfaceRenderMode = EJensenDipoleBSSRDF;
    else if (subsurfaceIdx == 2)
        subsurfaceRenderMode = EJensenMultipoleBSSRDF;
    else if (subsurfaceIdx == 3)
        subsurfaceRenderMode = EJakobADipoleBSSRDF;
    else
        subsurfaceRenderMode = ENoSubSurface;

    srs.subsurfaceRenderMode = subsurfaceRenderMode;

    /* actual material settings */

    SnowRenderSettings::EShahAlbedoType shahAlbedoType =
         static_cast<SnowRenderSettings::EShahAlbedoType>(m_shahRTSettings->albedoComboBox->currentIndex());

    bool shahAlbedoTypeChanged = (srs.shahAlbedoMapType != shahAlbedoType);
    srs.shahAlbedoMapType = shahAlbedoType;
    bool shahHasCustomAlbedo = false;
    if (shahAlbedoTypeChanged) {
        if (srs.shahAlbedoMapType == SnowRenderSettings::EWiscombeWarrenAlbedo) { // Wiscombe-Warren
            /* do nothing, this is handled in the preview class */ 
        } else if (srs.shahAlbedoMapType == SnowRenderSettings::EWhiteAlbedo) { // White
             /* Load a white albedo map */
            QResource res("/resources/snow/white.bmp");
            SAssert(res.isValid());
            ref<Stream> mStream = new MemoryStream(res.size());
            mStream->write(res.data(), res.size());
            mStream->setPos(0);
            ref<Bitmap> bitmap = new Bitmap(Bitmap::EBMP, mStream);
            srs.shahAlbedoMap = bitmap; 
        } else { // Custom
            shahHasCustomAlbedo = true;
            loadShahCustomAlbedoMap();
        }
    }
        
    int shahDiffusionExample = m_shahRTSettings->diffusionProfileComboBox->currentIndex();
    bool shahDiffusionProfileChanged = (srs.shahDiffusionExample != shahDiffusionExample);
    srs.shahMCIterations = m_shahRTSettings->mcIterationsSpinBox->value() * 1000.0;
    srs.shahPredefineRmax = m_shahRTSettings->rMaxRadioButton->isChecked();
    srs.shahMaxLightViewResolution = m_shahRTSettings->nSpinBox->value();
    srs.shahBackbufferWidth = m_shahRTSettings->viewBufferWSpinBox->value();
    srs.shahBackbufferHeight = m_shahRTSettings->viewBufferHSpinBox->value();
    srs.shahWeight = m_shahRTSettings->weightSpinBox->value();

    SnowRenderSettings::EShahDiffusionPrType shahDiffusionProfile = 
        static_cast<SnowRenderSettings::EShahDiffusionPrType>( std::min(1, shahDiffusionExample) );

    Float rMax = m_shahRTSettings->rMaxSpinBox->value();
    bool rMaxManuallyChanged = (rMax != srs.shahRmax);

    if (shahDiffusionProfileChanged) {
        srs.shahDiffusionExample = shahDiffusionExample;
        srs.shahDiffusionProfileType = shahDiffusionProfile;

        if (shahDiffusionProfile == SnowRenderSettings::ESnowProfile) {
            // Check if valid profile available and calculate one if not
            if (!context->snowMaterialManager.hasCachedDiffusionProfile()) {
                onRefreshShahSnowParameters();
            }

            std::pair< ref<Bitmap>, Float > data = context->snowMaterialManager.getCachedDiffusionProfile();
            srs.shahDiffusionProfile = data.first;
            rMax = data.second;
        } else {
            // load sample diffusion profile
            int exampleIdx = srs.shahDiffusionExample;
            std::ostringstream name; name << "/resources/snow/diffProfExample" << exampleIdx << ".bmp";
            QResource res(name.str().c_str());
            SAssert(res.isValid());
            ref<Stream> mStream = new MemoryStream(res.size());
            mStream->write(res.data(), res.size());
            mStream->setPos(0);
            ref<Bitmap> bitmap = new Bitmap(Bitmap::EBMP, mStream);
            srs.shahDiffusionProfile = bitmap;
            /* Set the appropriate maximum influence distance rMax.
             * But do it only if the user did not change the value himself */
            if (!rMaxManuallyChanged) {
                if (exampleIdx == 1 || exampleIdx == 2)
                    rMax = 0.09f;
                else if (exampleIdx == 2 || exampleIdx == 3)
                    rMax = 0.5f;
                else if (exampleIdx == 4)
                    rMax = 0.6f;
                else
                    rMax = 0.4f;
            }
        }
    }

    srs.shahRmax = rMax;
    srs.shahExpandSilhouette = m_shahRTSettings->expandSilhouetteCheckBox->isChecked();
    srs.shahShowSplatOrigins = m_shahRTSettings->showSplatOriginsCheckBox->isChecked();
    srs.shahShowLight = m_shahRTSettings->showLightCheckBox->isChecked();
    for (int i=0; i<SPECTRUM_SAMPLES; ++i)
        srs.shahSpecularColor[i] = m_shahRTSettings->specularSpinBox->value();

    m_shahRTSettings->albedoPathWidget->setEnabled(shahHasCustomAlbedo);

    srs.wiscombeDepth = m_wiscombeSettings->depthSpinBox->value();

    srs.hkSingleScatteringFactor = m_hkSettings->singleScatteringSpinBox->value();
    srs.hkMultipleScatteringFactor = m_hkSettings->multipleScatteringSpinBox->value();
    srs.hkUseMultipleScattering = m_hkSettings->multipleScatteringCheckBox->isChecked();

    srs.dipoleDensityFactor = m_dipoleSettings->subsurfaceSizeSpinBox->value();
    srs.dipoleSampleFactor = m_dipoleSettings->subsurfaceSampleFactorSpinBox->value();
    srs.dipoleUseSingleScattering = m_dipoleSettings->singleScatteringCheckBox->isChecked();
    srs.dipoleHasRoughSurface = m_dipoleSettings->roughSurfaceCheckBox->isChecked();
    srs.dipoleMartelliDC = m_dipoleSettings->martelliDCheckBox->isChecked();
    srs.dipoleDumpIrrtree = m_dipoleSettings->irrDumpCheckBox->isChecked();
    srs.dipoleDumpIrrtreePath = m_dipoleSettings->irrDumpPathEdit->text().toStdString();
    srs.dipoleUseLut = m_dipoleSettings->useLutCheckBox->isChecked();
    srs.dipoleLutResolution = m_dipoleSettings->lutResolutionSpinBox->value();
    srs.dipoleLutMCIterations = m_dipoleSettings->lutIterationsSpinBox->value();
    srs.dipoleLutRmax = m_dipoleSettings->lutRMaxSpinBox->value();
    srs.dipoleLutPredefineRmax = m_dipoleSettings->lutRMaxRadioButton->isChecked();

    srs.multipoleDensityFactor = m_multipoleSettings->subsurfaceSizeSpinBox->value();
    srs.multipoleSampleFactor = m_multipoleSettings->subsurfaceSampleFactorSpinBox->value();
    srs.multipoleExtraDipoles = m_multipoleSettings->extraDipolesSpinBox->value();
    srs.multipoleSlabThickness = m_multipoleSettings->slabThicknessSpinBox->value();
    srs.multipoleUseSingleScattering = m_multipoleSettings->singleScatteringCheckBox->isChecked();
    srs.multipoleMartelliDC = m_multipoleSettings->martelliDCheckBox->isChecked();
    srs.multipoleUseLut = m_multipoleSettings->useLutCheckBox->isChecked();
    srs.multipoleLutResolution = m_multipoleSettings->lutResolutionSpinBox->value();
    srs.multipoleLutRmax = m_multipoleSettings->lutRMaxSpinBox->value();
    srs.multipoleLutPredefineRmax = m_multipoleSettings->lutRMaxRadioButton->isChecked();

    srs.adipoleDensityFactor = m_adipoleSettings->subsurfaceSizeSpinBox->value();
    srs.adipoleSampleFactor = m_adipoleSettings->subsurfaceSampleFactorSpinBox->value();
    srs.adipoleSigmaTn = m_adipoleSettings->sigmaTnSpinBox->value();
    srs.adipoleD = m_adipoleSettings->dLineEdit->text().toStdString();

    /* In realtime mode there is no need for this kind of update.
     * There we only need to restart the preview. The material set
     * are not yet of relevance there. */ 
    if (generalRenderMode != ERealtime) {
        updateSnowOnAllShapes(context, true);
    }

    updateUI();
    resetPreview(context);
}

void MainWindow::updateSnowOnAllShapes(SceneContext *context, bool visible) {
    const shapeListType meshes = context->scene->getShapes();
    for (shapeListType::const_iterator it = meshes.begin(); it != meshes.end(); it++)
        if (context->snowMaterialManager.isMadeOfSnow(*it))
            updateSnowOnShape(context, *it, visible);
}

void MainWindow::on_actionShowKDTree_triggered() {
	int currentIndex = ui->tabBar->currentIndex();
	if (currentIndex == -1)
		return;
	SceneContext *currentContext = m_context[currentIndex];
	bool checked = ui->actionShowKDTree->isChecked();
	currentContext->showKDTree = checked;
	if (currentContext->previewMethod != EOpenGL &&
		currentContext->previewMethod != EOpenGLSinglePass &&
		currentContext->previewMethod != EOpenGLRealtime)
		ui->glView->setPreviewMethod(EOpenGL);
	else
		ui->glView->resetPreview();
}

void MainWindow::on_actionSceneDescription_triggered() {
	int currentIndex = ui->tabBar->currentIndex();
	if (currentIndex == -1)
		return;
	SceneContext *context= m_context[currentIndex];
	SceneInformationDialog *dialog = new SceneInformationDialog(this,
		context->scene);

	/* Center the dialog */
	QDesktopWidget *desktop = QApplication::desktop();
	QRect geo = desktop->screenGeometry(geometry().center());
	QPoint windowPos(
		geo.left() + (geo.width() - dialog->width()) / 2, 
		geo.top() + (geo.height() - dialog->height())/2
	);
	dialog->move(windowPos);

	connect(dialog, SIGNAL(finished(int)), this, SLOT(onSceneInformationClose(int)));
	m_currentChild = dialog;
	// prevent a tab drawing artifact on Qt/OSX
	m_activeWindowHack = true;
	dialog->show();
	qApp->processEvents();
	m_activeWindowHack = false;
}

void MainWindow::onSceneInformationClose(int reason) {
	m_currentChild = NULL;
}

void MainWindow::on_actionShowNormals_triggered() {
	int currentIndex = ui->tabBar->currentIndex();
	if (currentIndex == -1)
		return;
	SceneContext *currentContext = m_context[currentIndex];
	bool checked = ui->actionShowNormals->isChecked();
	currentContext->showNormals = checked;
	if (currentContext->previewMethod != EOpenGL &&
		currentContext->previewMethod != EOpenGLSinglePass &&
		currentContext->previewMethod != EOpenGLRealtime)
		ui->glView->setPreviewMethod(EOpenGL);
	else
		ui->glView->resetPreview();
}

void MainWindow::on_actionSerialJobsRendering_triggered() {
    m_renderQueue->setManagedExecutionStrategy(RenderQueue::ESerial);
}

void MainWindow::on_actionSerialSubjobsRendering_triggered() {
    m_renderQueue->setManagedExecutionStrategy(RenderQueue::ETransparent);
}

void MainWindow::changeEvent(QEvent *e) {
    QMainWindow::changeEvent(e);
    switch (e->type()) {
    case QEvent::LanguageChange:
        ui->retranslateUi(this);
        break;
    default:
        break;
    }
}
	
SceneContext *MainWindow::getContext(const RenderJob *job, bool failIfNotFound) {
	m_contextMutex.lock();
	for (int i=0; i<m_context.size(); ++i) {
		if (m_context[i]->renderJob == job) {
			m_contextMutex.unlock();
			return m_context[i];
		}
	}
	m_contextMutex.unlock();
	if (failIfNotFound)
		SLog(EError, "Internal error: could not find render context!");
	return NULL;
}

void MainWindow::onProgressMessage(const RenderJob *job, const QString &name, 
	float progress, const QString &eta) {
	SceneContext *context = getContext(job, false);
	if (context == NULL)
		return;
	context->eta = eta;
	context->progress = progress;
	context->progressName = name + ": ";
	updateUI();
}

void MainWindow::on_actionOpen_triggered() {
	QFileDialog *dialog = new QFileDialog(this, Qt::Sheet);
	dialog->setNameFilter(tr("All supported formats (*.xml *.exr);;"
			"Mitsuba scenes (*.xml);;EXR images (*.exr)"));
	dialog->setAttribute(Qt::WA_DeleteOnClose);
	dialog->setAcceptMode(QFileDialog::AcceptOpen);
	dialog->setViewMode(QFileDialog::Detail);
	dialog->setWindowModality(Qt::WindowModal);
	QSettings settings("mitsuba-renderer.org", "mtsgui");
	dialog->restoreState(settings.value("fileDialogState").toByteArray());
	connect(dialog, SIGNAL(finished(int)), this, SLOT(onOpenDialogClose(int)));
	m_currentChild = dialog;
	// prevent a tab drawing artifact on Qt/OSX
	m_activeWindowHack = true;
	dialog->show();
	qApp->processEvents();
	m_activeWindowHack = false;
}

void MainWindow::onOpenDialogClose(int reason) {
	QSettings settings("mitsuba-renderer.org", "mtsgui");
	QFileDialog *dialog = static_cast<QFileDialog *>(sender());
	m_currentChild = NULL;
	if (reason == QDialog::Accepted) {
		QStringList fileNames = dialog->selectedFiles();
		settings.setValue("fileDialogState", dialog->saveState());
		for (int i=0; i<fileNames.size(); ++i)
			loadFile(fileNames[i]);
	}
}

void MainWindow::on_actionExit_triggered() {
	qApp->closeAllWindows();
}

void MainWindow::onOpenRecent() {
	QAction *action = qobject_cast<QAction *>(sender());
	if (action)
		loadFile(action->data().toString());
}

void MainWindow::onClearRecent() {
	QSettings settings("mitsuba-renderer.org", "mtsgui");
	for (int j = 0; j < MAX_RECENT_FILES; ++j)
		m_actRecent[j]->setVisible(false);
	settings.setValue("recentFileList", QStringList());
}

SceneContext *MainWindow::loadScene(const QString &qFileName) {
	ref<FileResolver> resolver = Thread::getThread()->getFileResolver();
	fs::path filename = resolver->resolve(qFileName.toStdString());
	fs::path filePath = fs::complete(filename).parent_path();
	ref<FileResolver> newResolver = resolver->clone();
	newResolver->addPath(filePath);
	for (int i=0; i<m_searchPaths.size(); ++i)
		newResolver->addPath(m_searchPaths[i].toStdString());
	LoadDialog *loaddlg = new LoadDialog(this);
	SceneContext *result = NULL;
	ref<SceneLoader> loadingThread;
	loaddlg->setAttribute(Qt::WA_DeleteOnClose);
	loaddlg->setWindowModality(Qt::ApplicationModal);
	loaddlg->setWindowTitle("Loading ..");
	loaddlg->show();

retry:
	loadingThread = new SceneLoader(newResolver, filename.file_string());
	loadingThread->start();

	while (loadingThread->isRunning()) {
		QCoreApplication::processEvents();
		loadingThread->wait(20);
	}
	loadingThread->join();

	result = loadingThread->getResult();
	if (result == NULL) {
		if (loadingThread->isVersionError()) {
			Version version = loadingThread->getVersion();
			int ret;
			if (version.isValid()) {
				ret = QMessageBox::question(this, tr("Version mismatch -- update scene file?"),
					QString("The requested scene file is from an older version of Mitsuba "
						"(%1). To work with version %2, it will need to be updated. If you "
						"continue, Mitsuba will perform a fully automated upgrade (note that a "
						"backup copy will be made).\n\nProceed?")
						.arg(version.toString().c_str())
						.arg(MTS_VERSION), QMessageBox::Yes | QMessageBox::Cancel);
			} else {
				QMessageBox box(QMessageBox::Question, tr("Version mismatch -- update scene file?"),
					(loadingThread->getError() + "\n\nAlternatively, if this file is from version 0.2.1 "
					 "(the last release without explicit version numbers), you can perform a fully "
					 "automated upgrade from this version. A backup copy will be made in this case.").c_str());
				QPushButton *version021Button = box.addButton(tr("Assume version 0.2.1?"), QMessageBox::YesRole);
				box.addButton(tr("Cancel"), QMessageBox::RejectRole);
				ret = box.exec();
				if (box.clickedButton() == version021Button) {
					version = Version(0, 2, 1);
					ret = QMessageBox::Yes;
				}
			}
			if (ret == QMessageBox::Yes) {
				loaddlg->expand();

				UpgradeManager upgradeMgr(newResolver);
				try {
					upgradeMgr.performUpgrade(filename.file_string().c_str(), version);
					goto retry;
				} catch (const std::exception &ex) {
					QMessageBox::critical(this, tr("Unable to update %1").arg(qFileName),
						QString(ex.what()), QMessageBox::Ok);
				}
			} else {
				QMessageBox::critical(this, tr("Unable to load %1").arg(qFileName),
					QString("No upgrade was performed -- giving up."), QMessageBox::Ok);
			}
		} else {
			QMessageBox::critical(this, tr("Unable to load %1").arg(qFileName),
				QString(loadingThread->getError().c_str()),
				QMessageBox::Ok);
		}
	}
	loaddlg->close();

	return result;
}

void MainWindow::loadFile(QString filename) {
	QFileInfo fInfo(filename);
	fInfo.makeAbsolute();

	SceneContext *context = loadScene(filename);
	if (context == NULL) 
		return;
	m_contextMutex.lock();
	m_context.append(context);
	m_contextMutex.unlock();

	addRecentFile(context->fileName);

	ui->tabBar->addTab(context->shortName);

	/* Select the newly loaded scene */
	int index = ui->tabBar->count()-1;
	if (ui->tabBar->currentIndex() != index)
		ui->tabBar->setCurrentIndex(index);
	updateUI();
	adjustSize();
}

void MainWindow::addRecentFile(QString fileName) {
	/* Update recent files list */
	QSettings settings("mitsuba-renderer.org", "mtsgui");
	QStringList files = settings.value("recentFileList").toStringList();
	files.removeAll(fileName);
	files.prepend(fileName);

	while (files.size() > MAX_RECENT_FILES)
		files.removeLast();

	settings.setValue("recentFileList", files);
	foreach (QWidget *widget, QApplication::topLevelWidgets()) {
		MainWindow *mainWin = qobject_cast<MainWindow *>(widget);
		if (mainWin)
			mainWin->updateRecentFileActions();
	}
}

void MainWindow::updateRecentFileActions() {
	QSettings settings("mitsuba-renderer.org", "mtsgui");
	QStringList files = settings.value("recentFileList").toStringList();

	int numRecentFiles = qMin(files.size(), MAX_RECENT_FILES);

	for (int i = 0; i < numRecentFiles; ++i) {
		m_actRecent[i]->setText(QFileInfo(files[i]).fileName());
		m_actRecent[i]->setData(files[i]);
		m_actRecent[i]->setVisible(true);
	}

	for (int j = numRecentFiles; j < MAX_RECENT_FILES; ++j)
		m_actRecent[j]->setVisible(false);
}

void MainWindow::updateUI() {
	int index = ui->tabBar->currentIndex();
	bool hasTab = (index != -1);

	SceneContext *context = hasTab ? m_context[index] : NULL;
	bool isRendering = hasTab ? context->renderJob != NULL : false;
	bool isShowingRendering = hasTab ? context->mode == ERender : false;
	bool hasScene = hasTab && context->scene != NULL;
	bool isInactive = hasTab ? context->renderJob == NULL : false;
	bool isInactiveScene = (hasTab && hasScene) ? context->renderJob == NULL : false;
	bool fallback = ui->glView->isUsingSoftwareFallback();

	ui->actionStop->setEnabled(isShowingRendering);
	if (isShowingRendering && !isRendering)
		ui->actionStop->setToolTip(tr("Return to the realtime preview"));
	else
		ui->actionStop->setToolTip(tr("Stop rendering"));

	ui->actionRender->setEnabled(isInactiveScene);
	ui->actionRefresh->setEnabled(isInactive);
	ui->actionRenderSettings->setEnabled(isInactiveScene);
	ui->actionSave->setEnabled(hasScene);
	ui->actionSaveAs->setEnabled(hasScene);
	ui->actionExportImage->setEnabled(hasTab);
	ui->actionExportShape->setEnabled(hasScene);
	ui->actionClose->setEnabled(hasTab);
	ui->actionDuplicateTab->setEnabled(hasTab);
	ui->actionAdjustSize->setEnabled(hasTab);
	ui->actionShowKDTree->setEnabled(hasTab);
	ui->actionShowKDTree->setChecked(hasTab && context->showKDTree);
	ui->actionSceneDescription->setEnabled(hasTab);
	ui->actionShowNormals->setEnabled(hasTab);
	ui->actionShowNormals->setChecked(hasTab && context->showNormals);
    ui->menuAllShapes->setEnabled(hasScene);
#if !defined(__OSX__)
	ui->actionPreviewSettings->setEnabled(!fallback && hasTab);
#else
	bool isVisible = m_previewSettings != NULL && m_previewSettings->isVisible();
	ui->actionPreviewSettings->setEnabled(hasTab && !isVisible && !fallback);
#endif

    /* update shape related settings */
    updateShapeComponents();

    /* update snow related components */
    updateSnowComponents();

    /* update snow rendering components */
    updateSnowRenderingComponents();

	if (isRendering) {
		if (!m_progress->isVisible()) {
			QGridLayout *centralLayout = static_cast<QGridLayout *>(centralWidget()->layout());
			centralLayout->addWidget(m_progressWidget, 3, 0, 1, 3);
			m_progressWidget->show();
		}
		m_progress->setValue(context->progress);
		QString etaString;

		if (context->eta != "")
			etaString = QString(" (ETA: ") + context->eta  + QString(")");

		if (context->progressName != "")
			m_progressLabel->setText(QString("<b>%1</b> %2%%3")
				.arg(context->progressName)
				.arg(context->progress, 0, 'f', 1)
				.arg(etaString));
		else
			m_progressLabel->setText("");
	} else {
		if (m_progress->isVisible()) {
			QLayout *centralLayout = centralWidget()->layout();
			m_progressWidget->hide();
			centralLayout->removeWidget(m_progressWidget);
		}
	}
	centralWidget()->updateGeometry();
	layout()->activate();
}

void MainWindow::updateShapeComponents() {
	int index = ui->tabBar->currentIndex();
	bool hasTab = (index != -1);
    SceneContext *context = hasTab ? m_context[index] : NULL;
	bool hasScene = hasTab && context->scene != NULL;

    if (hasScene) {
        // block all signals of involved components
        ui->shapeComboBox->blockSignals(true);
        ui->shapeSnowCheckBox->blockSignals(true);

        ui->shapeComboBox->clear();
        /* update list of shapas */
        const shapeListType meshes = context->scene->getShapes();
        for (shapeListType::const_iterator it = meshes.begin(); it != meshes.end(); it++) {
            Shape *shape = *it;
            ui->shapeComboBox->addItem( QString::fromStdString(shape->getName()), qVariantFromValue(shape) );
        }

        /* try to select currently selected shape in combo box */
        Shape *currentShape = context->currentlySelectedShape;
        if (!currentShape && meshes.size() > 0)
                context->currentlySelectedShape = currentShape = meshes[0];

        if (currentShape) {
            /* find index of shape */
            int shapeIndex = -1;
            for (int i=0; i < ui->shapeComboBox->count(); ++i) {
                Shape *shape =  ui->shapeComboBox->itemData(i).value<Shape *>();
                if (shape == currentShape) {
                    shapeIndex = i;
                    break;
                }
            }
            if (shapeIndex > -1) {
                ui->shapeComboBox->setCurrentIndex(shapeIndex);
                ui->shapeSnowCheckBox->setChecked(context->snowMaterialManager.isMadeOfSnow(currentShape));
            } else {
                std::cerr << "MainWindow: This should not happen" << std::endl;
            }
        }
        // unblock all signals of involved components
        ui->shapeComboBox->blockSignals(false);
        ui->shapeSnowCheckBox->blockSignals(false);
    }

    ui->shapeComboBox->setEnabled(hasScene);
    ui->shapeLabel->setEnabled(hasScene);
    ui->shapeSnowCheckBox->setEnabled(hasScene);
    ui->flipNormalsCheckBox->setEnabled(hasScene);
}

void MainWindow::updateSnowComponents() {
	int index = ui->tabBar->currentIndex();
	bool hasTab = (index != -1);
    SceneContext *context = hasTab ? m_context[index] : NULL;
	bool hasScene = hasTab && context->scene != NULL;
   
    ui->snowtypeLabel->setEnabled(hasScene);
    ui->snowtypeComboBox->setEnabled(hasScene);
    ui->snowGeneralConfigGroup->setEnabled(hasScene);
    ui->snowInteractionGroup->setEnabled(hasScene);
    ui->snowInfoGroup->setEnabled(hasScene);

    if (!hasScene)
        return;

    SnowProperties& snow = context->snow;

    /* forbid feedback */
    ui->snowtypeComboBox->blockSignals(true);
    ui->grainsizeSpinBox->blockSignals(true);
    ui->densitySpinBox->blockSignals(true);
    ui->iorSpinBox->blockSignals(true);
    ui->asymmetrySpinBox->blockSignals(true);
    ui->calculationComboBox->blockSignals(true);
    ui->ssAlbedoSpinBox->blockSignals(true);
    ui->snowCoeffComboBox->blockSignals(true);
    ui->wl435SpinBox->blockSignals(true);
    ui->wl545SpinBox->blockSignals(true);
    ui->wl700SpinBox->blockSignals(true);

    ui->snowtypeComboBox->setCurrentIndex( (int) snow.lastPreset );

    ui->grainsizeSpinBox->setValue(snow.grainsize * 1000);
    ui->densitySpinBox->setValue(snow.density);
    ui->iorSpinBox->setValue(snow.ior);

    /* media interaction */
    ui->asymmetrySpinBox->setValue(snow.g);
    ui->calculationComboBox->setCurrentIndex( (int) snow.calcMode );
    ui->ssAlbedoSpinBox->setValue(snow.ssAlbedoOverride);

    int coeff = ui->snowCoeffComboBox->currentIndex();
    if (coeff == 0) {
        /* absorbtion coefficient of snow */
        ui->wl435SpinBox->setValue(snow.sigmaA[2]);
        ui->wl545SpinBox->setValue(snow.sigmaA[1]);
        ui->wl700SpinBox->setValue(snow.sigmaA[0]);
    } else if (coeff == 1) {
        /* scattering coefficient of snow */
        ui->wl435SpinBox->setValue(snow.sigmaS[2]);
        ui->wl545SpinBox->setValue(snow.sigmaS[1]);
        ui->wl700SpinBox->setValue(snow.sigmaS[0]);
    } else if (coeff == 2) {
        /* absorbtion coefficient of ice */
        ui->wl435SpinBox->setValue(snow.sigmaT[2]);
        ui->wl545SpinBox->setValue(snow.sigmaT[1]);
        ui->wl700SpinBox->setValue(snow.sigmaT[0]);
    } else if (coeff == 3) {
        /* absorbtion coefficient of ice */
        ui->wl435SpinBox->setValue(snow.iceSigmaA[2]);
        ui->wl545SpinBox->setValue(snow.iceSigmaA[1]);
        ui->wl700SpinBox->setValue(snow.iceSigmaA[0]);
    } else {
        std::cerr << "[GUI] Encountered unknown coefficient selection" << std::endl;
    }

    bool enabled = (coeff == 0) || (coeff == 1);
    ui->wl435SpinBox->setEnabled(enabled);
    ui->wl545SpinBox->setEnabled(enabled);
    ui->wl700SpinBox->setEnabled(enabled);

    /* info panels */
    Spectrum albedo = getAlbedo(snow.iceSigmaA, snow.grainsize);
    ui->albedoLabel->setText(QString::number(albedo.average(), 'g', 2));
    ui->ssalbedoLabel->setText(QString::number(snow.singleScatteringAlbedo.average(), 'g', 2));
    Float mfp = 1.0f / snow.sigmaT.average();
    if (mfp > 0.1) {
        ui->mfpLabel->setText(QString::number(mfp, 'g', 2) + "m" );
    } else if (mfp > 0.01) {
        ui->mfpLabel->setText(QString::number(mfp * 100.0f, 'g', 2) + "cm" );
    } else {
        ui->mfpLabel->setText(QString::number(mfp * 1000.0f, 'g', 2) + "mm" );
    }
    bool showSsAlbedoInput = context->snow.calcMode == SnowProperties::EPhenomenological;
    ui->ssAlbedoSpinBox->setEnabled(showSsAlbedoInput);
    ui->ssAlbedoLabel->setEnabled(showSsAlbedoInput);

    ui->snowtypeComboBox->blockSignals(false);
    ui->grainsizeSpinBox->blockSignals(false);
    ui->densitySpinBox->blockSignals(false);
    ui->iorSpinBox->blockSignals(false);
    ui->asymmetrySpinBox->blockSignals(false);
    ui->calculationComboBox->blockSignals(false);
    ui->ssAlbedoSpinBox->blockSignals(false);
    ui->snowCoeffComboBox->blockSignals(false);
    ui->wl435SpinBox->blockSignals(false);
    ui->wl545SpinBox->blockSignals(false);
    ui->wl700SpinBox->blockSignals(false);
}

void MainWindow::updateSnowOnShape(SceneContext* context, Shape* shape, bool hasSnow, bool updateUi) {
	on_tabBar_currentChanged(-1);
	qApp->processEvents();

    if (hasSnow) {
        context->snowMaterialManager.replaceMaterial(shape, context);
    } else {
        context->snowMaterialManager.resetMaterial(shape, context);
    }

    if (updateUi) {
        /* expects allowed on control on context and preview data (i.e. should not be active) */
        /* Reset preview data */
        context->previewBuffer.vplSampleOffset = 0;
        context->pathLength = context->detectPathLength();
        int index = ui->tabBar->currentIndex();
        if (index != -1)
            on_tabBar_currentChanged(index);
    }
}

void MainWindow::blockRenderComponentsSignals(bool block) {
    ui->renderModeComboBox->blockSignals(block);
    ui->surfaceComboBox->blockSignals(block);
    ui->subsurfaceComboBox->blockSignals(block);
    m_shahRTSettings->albedoComboBox->blockSignals(block);
    m_shahRTSettings->diffusionProfileComboBox->blockSignals(block);
    m_shahRTSettings->expandSilhouetteCheckBox->blockSignals(block);
    m_shahRTSettings->showSplatOriginsCheckBox->blockSignals(block);
    m_shahRTSettings->showLightCheckBox->blockSignals(block);
    m_shahRTSettings->rMaxSpinBox->blockSignals(block);
    m_shahRTSettings->mcIterationsSpinBox->blockSignals(block);
    m_shahRTSettings->mcRadioButton->blockSignals(block);
    m_shahRTSettings->rMaxRadioButton->blockSignals(block);
    m_shahRTSettings->specularSpinBox->blockSignals(block);
    m_shahRTSettings->nSpinBox->blockSignals(block);
    m_shahRTSettings->viewBufferWSpinBox->blockSignals(block);
    m_shahRTSettings->viewBufferHSpinBox->blockSignals(block);
    m_shahRTSettings->weightSpinBox->blockSignals(block);
    m_wiscombeSettings->depthSpinBox->blockSignals(block);
    m_hkSettings->singleScatteringSpinBox->blockSignals(block);
    m_hkSettings->multipleScatteringSpinBox->blockSignals(block);
    m_hkSettings->multipleScatteringCheckBox->blockSignals(block);
    m_dipoleSettings->subsurfaceSizeSpinBox->blockSignals(block);
    m_dipoleSettings->subsurfaceSampleFactorSpinBox->blockSignals(block);
    m_dipoleSettings->singleScatteringCheckBox->blockSignals(block);
    m_dipoleSettings->roughSurfaceCheckBox->blockSignals(block);
    m_dipoleSettings->martelliDCheckBox->blockSignals(block);
    m_dipoleSettings->textureCheckBox->blockSignals(block);
    m_dipoleSettings->textureZrEdit->blockSignals(block);
    m_dipoleSettings->textureSigmaTrEdit->blockSignals(block);
    m_dipoleSettings->textureUSpinBox->blockSignals(block);
    m_dipoleSettings->textureVSpinBox->blockSignals(block);
    m_dipoleSettings->irrDumpCheckBox->blockSignals(block);
    m_dipoleSettings->irrDumpPathEdit->blockSignals(block);
    m_dipoleSettings->useLutCheckBox->blockSignals(block);
    m_dipoleSettings->lutResolutionSpinBox->blockSignals(block);
    m_dipoleSettings->lutIterationsSpinBox->blockSignals(block);
    m_dipoleSettings->lutRMaxSpinBox->blockSignals(block);
    m_dipoleSettings->lutRMaxRadioButton->blockSignals(block);
    m_dipoleSettings->lutMCRadioButton->blockSignals(block);
    m_multipoleSettings->subsurfaceSizeSpinBox->blockSignals(block);
    m_multipoleSettings->subsurfaceSampleFactorSpinBox->blockSignals(block);
    m_multipoleSettings->extraDipolesSpinBox->blockSignals(block);
    m_multipoleSettings->slabThicknessSpinBox->blockSignals(block);
    m_multipoleSettings->singleScatteringCheckBox->blockSignals(block);
    m_multipoleSettings->martelliDCheckBox->blockSignals(block);
    m_multipoleSettings->useLutCheckBox->blockSignals(block);
    m_multipoleSettings->lutResolutionSpinBox->blockSignals(block);
    m_multipoleSettings->lutRMaxSpinBox->blockSignals(block);
    m_multipoleSettings->lutRMaxRadioButton->blockSignals(block);
    m_multipoleSettings->lutMCRadioButton->blockSignals(block);
    m_adipoleSettings->subsurfaceSizeSpinBox->blockSignals(block);
    m_adipoleSettings->subsurfaceSampleFactorSpinBox->blockSignals(block);
    m_adipoleSettings->sigmaTnSpinBox->blockSignals(block);
    m_adipoleSettings->dLineEdit->blockSignals(block);
}

void MainWindow::updateSnowRenderingComponents() {
	int index = ui->tabBar->currentIndex();
	bool hasTab = (index != -1);
    SceneContext *context = hasTab ? m_context[index] : NULL;
	bool hasScene = hasTab && context->scene != NULL;
 
    ui->renderModeLabel->setEnabled(hasScene); 
    ui->renderModeComboBox->setEnabled(hasScene);
    ui->surfaceLabel->setEnabled(hasScene);
    ui->surfaceComboBox->setEnabled(hasScene);
    ui->subsurfaceLabel->setEnabled(hasScene);
    ui->subsurfaceComboBox->setEnabled(hasScene);

    /* Hide all material widgets */
    m_shahRTWidget->hide();
    m_wiscombeWidget->hide();
    m_hkWidget->hide();
    m_dipoleWidget->hide();
    m_multipoleWidget->hide();
    m_adipoleWidget->hide();
    
    if (!hasScene)
        return;

    // get current modes
    EGeneralRenderMode generalRenderMode
        = context->snowRenderSettings.generalRenderMode;
    ESurfaceRenderMode surfaceRenderMode
        = context->snowRenderSettings.surfaceRenderMode;
    ESubSurfaceRenderMode subsurfaceRenderMode
        = context->snowRenderSettings.subsurfaceRenderMode;

    int generalIdx = -1;
    int surfaceIdx = -1;
    int subsurfaceIdx = -1;

    // save proberties;
    if (generalRenderMode == ERealtime) {
        generalIdx = 0;
        m_shahRTWidget->show();
    } else if (generalRenderMode == EOffline) {
        generalIdx = 1;
    }
    bool offlineRendering = (generalIdx == 1);

    if (surfaceRenderMode == ENoSurface)
        surfaceIdx = 0;
    else if (surfaceRenderMode == EWiscombeWarrenAlbedo) {
        surfaceIdx = 1;
        if (offlineRendering) m_wiscombeWidget->show();
    } else if (surfaceRenderMode == EWiscombeWarrenBRDF) {
        surfaceIdx = 2;
        if (offlineRendering) m_wiscombeWidget->show();
    } else if (surfaceRenderMode == EHanrahanKruegerBRDF) {
        surfaceIdx = 3;
        if (offlineRendering) m_hkWidget->show();
    } else if (surfaceRenderMode == EMicrofacetBRDF) {
        surfaceIdx = 4;
        //if (offlineRendering) m_mfWidget->show();
    }

    if (subsurfaceRenderMode == ENoSubSurface)
        subsurfaceIdx = 0;
    else if (subsurfaceRenderMode == EJensenDipoleBSSRDF) {
        subsurfaceIdx = 1;
        if (offlineRendering) m_dipoleWidget->show();
    } else if (subsurfaceRenderMode == EJensenMultipoleBSSRDF) {
        subsurfaceIdx = 2;
        if (offlineRendering) m_multipoleWidget->show();
    } else if (subsurfaceRenderMode == EJakobADipoleBSSRDF) {
        subsurfaceIdx = 3;
        if (offlineRendering) m_adipoleWidget->show();
    }

    /* block signals to avoid endless loop */
    blockRenderComponentsSignals(true);

    /* set new data */
    SnowRenderSettings &srs = context->snowRenderSettings;

    if (generalIdx != -1)
        ui->renderModeComboBox->setCurrentIndex(generalIdx);
    if (surfaceIdx != -1)
        ui->surfaceComboBox->setCurrentIndex(surfaceIdx);
    if (subsurfaceIdx != -1)
        ui->subsurfaceComboBox->setCurrentIndex(subsurfaceIdx);

    ui->subsurfaceComboBox->setEnabled(offlineRendering);
    ui->subsurfaceLabel->setEnabled(offlineRendering);
    ui->surfaceComboBox->setEnabled(offlineRendering);
    ui->surfaceLabel->setEnabled(offlineRendering);

    // Shah
    m_shahRTSettings->albedoComboBox->setCurrentIndex( (int) srs.shahAlbedoMapType );
    m_shahRTSettings->albedoPathEdit->setText( QString::fromStdString(srs.shahAlbedoMapCustomPath ) );
    m_shahRTSettings->diffusionProfileComboBox->setCurrentIndex( srs.shahDiffusionExample );
    m_shahRTSettings->expandSilhouetteCheckBox->setChecked( srs.shahExpandSilhouette );
    m_shahRTSettings->showSplatOriginsCheckBox->setChecked( srs.shahShowSplatOrigins );
    m_shahRTSettings->showLightCheckBox->setChecked( srs.shahShowLight );
    m_shahRTSettings->mcIterationsSpinBox->setValue( srs.shahMCIterations / 1000.0 );
    m_shahRTSettings->rMaxSpinBox->setValue( srs.shahRmax );
    m_shahRTSettings->specularSpinBox->setValue( srs.shahSpecularColor.average() );
    m_shahRTSettings->refreshSnowButton->setEnabled(srs.shahDiffusionProfileType == SnowRenderSettings::ESnowProfile);
    m_shahRTSettings->mcRadioButton->setChecked( !srs.shahPredefineRmax );
    m_shahRTSettings->rMaxRadioButton->setChecked( srs.shahPredefineRmax );
    m_shahRTSettings->nSpinBox->setValue( srs.shahMaxLightViewResolution );
    m_shahRTSettings->viewBufferWSpinBox->setValue( srs.shahBackbufferWidth );
    m_shahRTSettings->viewBufferHSpinBox->setValue( srs.shahBackbufferHeight );
    m_shahRTSettings->weightSpinBox->setValue( srs.shahWeight );

    // Wiscombe
    Float wiscombeDepth = srs.wiscombeDepth;
    m_wiscombeSettings->depthSpinBox->setValue(wiscombeDepth);

    // Hanrahan-Krueger
    Float hkSingleScatteringFactor = srs.hkSingleScatteringFactor;
    Float hkMultipleScatteringFactor = srs.hkMultipleScatteringFactor;
    bool hkUseMultipleScattering = srs.hkUseMultipleScattering;

    m_hkSettings->singleScatteringSpinBox->setValue(hkSingleScatteringFactor);
    m_hkSettings->multipleScatteringSpinBox->setValue(hkMultipleScatteringFactor);
    m_hkSettings->multipleScatteringCheckBox->setChecked(hkUseMultipleScattering);

    // Jensen dipole
    Float dipoleDensityFactor = srs.dipoleDensityFactor;
    Float dipoleSampleFactor = srs.dipoleSampleFactor;
    bool dipoleUseSingleScattering = srs.dipoleUseSingleScattering;
    bool dipoleUseMartelliDC = srs.dipoleMartelliDC;
    QString dipoleZrTex = QString::fromStdString(srs.dipoleZrTexture);
    QString dipoleSigmaTrTex = QString::fromStdString(srs.dipoleSigmaTrTexture);

    m_dipoleSettings->subsurfaceSizeSpinBox->setValue(dipoleDensityFactor);
    m_dipoleSettings->subsurfaceSampleFactorSpinBox->setValue(dipoleSampleFactor);
    m_dipoleSettings->singleScatteringCheckBox->setChecked(dipoleUseSingleScattering);
    m_dipoleSettings->roughSurfaceCheckBox->setChecked(srs.dipoleHasRoughSurface);
    m_dipoleSettings->martelliDCheckBox->setChecked(dipoleUseMartelliDC);
    m_dipoleSettings->textureCheckBox->setChecked(srs.dipoleTexture);
    m_dipoleSettings->textureZrEdit->setText(dipoleZrTex);
    m_dipoleSettings->textureSigmaTrEdit->setText(dipoleSigmaTrTex);
    m_dipoleSettings->textureUSpinBox->setValue(srs.dipoleTextureUScaling);
    m_dipoleSettings->textureVSpinBox->setValue(srs.dipoleTextureVScaling);
    m_dipoleSettings->irrDumpCheckBox->setChecked(srs.dipoleDumpIrrtree);
    m_dipoleSettings->irrDumpPathEdit->setText(QString::fromStdString(srs.dipoleDumpIrrtreePath));
    m_dipoleSettings->useLutCheckBox->setChecked(srs.dipoleUseLut);
    m_dipoleSettings->lutResolutionSpinBox->setValue(srs.dipoleLutResolution);
    m_dipoleSettings->lutIterationsSpinBox->setValue(srs.dipoleLutMCIterations);
    m_dipoleSettings->lutRMaxSpinBox->setValue(srs.dipoleLutRmax);
    m_dipoleSettings->lutMCRadioButton->setChecked(!srs.dipoleLutPredefineRmax);
    m_dipoleSettings->lutRMaxRadioButton->setChecked(srs.dipoleLutPredefineRmax);

    // Jensen multipole
    Float multipoleDensityFactor = srs.multipoleDensityFactor;
    Float multipoleSampleFactor = srs.multipoleSampleFactor;
    int multipoleExtraDipoles = srs.multipoleExtraDipoles;
    Float multipoleSlabThickness = srs.multipoleSlabThickness;
    bool multipoleUseSingleScattering = srs.multipoleUseSingleScattering;
    bool multipoleUseMartelliDC = srs.multipoleMartelliDC;

    m_multipoleSettings->subsurfaceSizeSpinBox->setValue(multipoleDensityFactor);
    m_multipoleSettings->subsurfaceSampleFactorSpinBox->setValue(multipoleSampleFactor);
    m_multipoleSettings->extraDipolesSpinBox->setValue(multipoleExtraDipoles);
    m_multipoleSettings->slabThicknessSpinBox->setValue(multipoleSlabThickness);
    m_multipoleSettings->singleScatteringCheckBox->setChecked(multipoleUseSingleScattering );
    m_multipoleSettings->martelliDCheckBox->setChecked(multipoleUseMartelliDC);
    m_multipoleSettings->useLutCheckBox->setChecked(srs.multipoleUseLut);
    m_multipoleSettings->lutResolutionSpinBox->setValue(srs.multipoleLutResolution);
    m_multipoleSettings->lutRMaxSpinBox->setValue(srs.multipoleLutRmax);
    m_multipoleSettings->lutMCRadioButton->setChecked(!srs.multipoleLutPredefineRmax);
    m_multipoleSettings->lutRMaxRadioButton->setChecked(srs.multipoleLutPredefineRmax);

    // Jakob anisotropic multipole
    Float adipoleDensityFactor = srs.adipoleDensityFactor;
    Float adipoleSampleFactor = srs.adipoleSampleFactor;
    Float adipoleSigmaTn = srs.adipoleSigmaTn;
    QString adipoleD = QString::fromStdString(srs.adipoleD);

    m_adipoleSettings->subsurfaceSizeSpinBox->setValue(adipoleDensityFactor);
    m_adipoleSettings->subsurfaceSampleFactorSpinBox->setValue(adipoleSampleFactor);
    m_adipoleSettings->sigmaTnSpinBox->setValue(adipoleSigmaTn);
    m_adipoleSettings->dLineEdit->setText(adipoleD);

    /* unblock signals */
    blockRenderComponentsSignals(false);
}

void MainWindow::resizeEvent(QResizeEvent *event) {
	QMainWindow::resizeEvent(event);
	ui->glView->updateScrollBars();
}
	
void MainWindow::on_tabBar_customContextMenuRequested(const QPoint &pt) {
	if (pt.isNull())
		return;
	int tabIndex = ui->tabBar->tabAt(pt);
	if (tabIndex == -1)
		return;
	m_contextIndex = tabIndex;
	QMenu menu(this);
	menu.addAction(ui->actionDuplicateTab);
	if (tabIndex == ui->tabBar->currentIndex())
		menu.addAction(ui->actionAdjustSize);
	menu.addAction(ui->actionClose);
	menu.exec(ui->tabBar->mapToGlobal(pt));
	m_contextIndex = -1;
}

void MainWindow::on_tabBar_tabMoved(int from, int to) {
	m_contextMutex.lock();
	m_context.move(from, to);
	m_contextMutex.unlock();
}

void MainWindow::on_tabBar_currentChanged(int index) {
	if (m_lastTab != NULL) 
		m_lastTab->windowSize = size();

	ui->glView->ignoreResizeEvents(true);
	if (ui->tabBar->currentIndex() != -1)
		ui->tabBar->show();
	else
		ui->tabBar->hide();
	ui->glView->ignoreResizeEvents(false);

	if (index != -1) {
		if (m_context[index] != m_lastTab) {
			ui->glView->setScene(m_context[index]);
#if defined(__OSX__)
			if (m_previewSettings)
				m_previewSettings->setContext(m_context[index]);
#endif
		}
	} else {
		ui->glView->setScene(NULL);
#if defined(__OSX__)
		if (m_previewSettings && m_previewSettings->isVisible())
			m_previewSettings->hide();
#endif
	}
	m_statusMessage = "";
	updateStatus();
	updateUI();

	if (index != -1) {
		const QSize &windowSize = m_context[index]->windowSize;
		if (windowSize.isValid()) {
#if defined(__LINUX__)
			int error = (sizeHint()-windowSize).height();
			if (error > 0 && error <= 5)
				resize(windowSize + QSize(0, error));
			else
				resize(windowSize);
#else
			resize(windowSize);
#endif
		} else {
			adjustSize();
		}

		m_lastTab = m_context[index];
	} else {
		adjustSize();
		m_lastTab = NULL;
	}
	ui->glView->setFocus();
}

void MainWindow::on_actionClose_triggered() {
	int index = ui->tabBar->currentIndex();
	if (m_contextIndex != -1)
		index = m_contextIndex;
	on_tabBar_tabCloseRequested(index);
}

void MainWindow::on_actionAdjustSize_triggered() {
	adjustSize();
}

bool MainWindow::on_tabBar_tabCloseRequested(int index) {
	SceneContext *context = m_context[index];
	bool hasScene = context->scene != NULL;

	if (context->renderJob != NULL) {
		QMessageBox box(QMessageBox::Question, tr("Really close?"), 
			tr("Rendering of scene \"%1\" is unfinished - all progress "
				"will be lost. Are you sure you want to continue?").arg(context->shortName),
			QMessageBox::Yes | QMessageBox::No, this,
			Qt::Dialog | Qt::MSWindowsFixedSizeDialogHint | Qt::Sheet);
		box.setWindowModality(Qt::WindowModal);
		if (box.exec() == QMessageBox::No)
			return false;
	}

    if (hasScene) {
        /* Check if a shape is in use by another context. If not remole it from
         * snow material manager.
         */
        shapeListType shapes(context->scene->getShapes());
        std::map<Shape*, bool> removalCandidates;
        for (shapeListType::const_iterator it = shapes.begin(); it != shapes.end(); it++) {
            removalCandidates[*it] = true;
            for(QList<SceneContext *>::Iterator ctxIt = m_context.begin(); ctxIt != m_context.end(); ++ctxIt ) {
                SceneContext* testCtx = *ctxIt;
                if (testCtx != context && testCtx->scene != NULL) {
                    const shapeListType testShapes = testCtx->scene->getShapes();
                     /* look for shape in this context */
                     shapeListType::const_iterator findIt = std::find(testShapes.begin(), testShapes.end(), *it);
                     /* if found, don't delete it from material manager */
                     if (findIt != shapes.end())
                         removalCandidates[*it] = false;
                }
            }
        }
        for (std::map<Shape*, bool>::const_iterator it = removalCandidates.begin();
                it != removalCandidates.end(); it++) {
            if (it->second)
                context->snowMaterialManager.removeShape(it->first);
        }
    }

	m_contextMutex.lock();
	m_context.removeAt(index);
	m_contextMutex.unlock();
	ui->tabBar->removeTab(index);
	if (context->renderJob != NULL) {
		context->renderJob->cancel();
		context->renderJob->join();
	}
	ui->glView->makeCurrent();
	delete context;
	return true;
}

void MainWindow::closeEvent(QCloseEvent *event) {
	QSettings settings("mitsuba-renderer.org", "mtsgui");
	settings.setValue("pos", pos());
	for (int i=ui->tabBar->count()-1; i>=0; --i) {
		if (!on_tabBar_tabCloseRequested(i)) {
			event->ignore();
			return;
		}
	}
	ui->glView->shutdown();
	QMainWindow::closeEvent(event);
	m_logWidget->hide();
	Logger *logger = Thread::getThread()->getLogger();
	logger->removeAppender(m_consoleAppender);
	event->accept();
}

bool MainWindow::isActive() {
	if (isActiveWindow() || m_activeWindowHack)
		return true;
	else if (m_currentChild != NULL && m_currentChild->isActiveWindow())
		return true;
#if defined(__OSX__)
	if (m_previewSettings != NULL && m_previewSettings->isActiveWindow()) 
		return true;
#endif
	return false;
}

void MainWindow::drawHLine(SceneContext *ctx, int x1, int y, int x2, const float *color) {
	float *framebuffer = ctx->framebuffer->getFloatData();
	int fbOffset = (x1 + y*ctx->framebuffer->getWidth())*4;
	for (int x=x1; x<=x2; x++) {
		framebuffer[fbOffset] = color[0];
		framebuffer[fbOffset+1] = color[1];
		framebuffer[fbOffset+2] = color[2];
		fbOffset+=4;
	}
}

void MainWindow::drawVLine(SceneContext *ctx, int x, int y1, int y2, const float *color) {
	float *framebuffer = ctx->framebuffer->getFloatData();
	int width = ctx->framebuffer->getWidth(), fbOffset = (x + y1*width)*4;
	for (int y=y1; y<=y2; y++) {
		framebuffer[fbOffset] = color[0];
		framebuffer[fbOffset+1] = color[1];
		framebuffer[fbOffset+2] = color[2];
		fbOffset += width * 4;
	}
}

void MainWindow::on_actionRenderSettings_triggered() {
	int currentIndex = ui->tabBar->currentIndex();
	SceneContext *context = m_context[currentIndex];
	RenderSettingsDialog *dialog = new RenderSettingsDialog(this);
	dialog->setAttribute(Qt::WA_DeleteOnClose);
	dialog->setWindowModality(Qt::WindowModal);
	dialog->load(context);
	connect(dialog, SIGNAL(finished(int)), this, SLOT(onRenderSettingsClose(int)));
	m_currentChild = dialog;
	// prevent a tab drawing artifact on Qt/OSX
	m_activeWindowHack = true;
	dialog->show();
	qApp->processEvents();
	m_activeWindowHack = false;
}

void MainWindow::onRenderSettingsClose(int reason) {
	RenderSettingsDialog *dialog = static_cast<RenderSettingsDialog *>(sender());
	int currentIndex = ui->tabBar->currentIndex();
	SceneContext *context = m_context[currentIndex];
	m_currentChild = NULL;
	if (reason == QDialog::Accepted) {
		Scene *scene = context->scene;
		scene->incRef();
		dialog->apply(context);
		ui->glView->setPathLength(context->detectPathLength());
		if (dialog->resolutionHasChanged()) {
			ui->glView->refreshScene();
			updateUI();
			adjustSize();
		}
		scene->decRef();
#if defined(__OSX__)
		if (m_previewSettings)
			m_previewSettings->setContext(context);
#endif
	}
}

void MainWindow::on_actionPreviewSettings_triggered() {
#if !defined(__OSX__)
	SceneContext *context = m_context[ui->tabBar->currentIndex()];
	PreviewSettingsDialog d(this, context, ui->glView->getRendererCapabilities());
	connect(&d, SIGNAL(pathLengthChanged(int)), ui->glView, SLOT(setPathLength(int)));
	connect(&d, SIGNAL(clampingChanged(Float)), ui->glView, SLOT(setClamping(Float)));
	connect(&d, SIGNAL(shadowMapResolutionChanged(int)), ui->glView, SLOT(setShadowMapResolution(int)));
	connect(&d, SIGNAL(gammaChanged(bool, Float)), ui->glView, SLOT(setGamma(bool, Float)));
	connect(&d, SIGNAL(exposureChanged(Float)), ui->glView, SLOT(setExposure(Float)));
	connect(&d, SIGNAL(reinhardKeyChanged(Float)), ui->glView, SLOT(setReinhardKey(Float)));
	connect(&d, SIGNAL(reinhardBurnChanged(Float)), ui->glView, SLOT(setReinhardBurn(Float)));
	connect(&d, SIGNAL(previewMethodChanged(EPreviewMethod)), ui->glView, SLOT(setPreviewMethod(EPreviewMethod)));
	connect(&d, SIGNAL(toneMappingMethodChanged(EToneMappingMethod)), ui->glView, SLOT(setToneMappingMethod(EToneMappingMethod)));
	connect(&d, SIGNAL(diffuseReceiversChanged(bool)), ui->glView, SLOT(setDiffuseReceivers(bool)));
	connect(&d, SIGNAL(diffuseSourcesChanged(bool)), ui->glView, SLOT(setDiffuseSources(bool)));
	connect(&d, SIGNAL(normalScalingChanged(Float)), this, SLOT(setNormalScaling(Float)));
	d.setMaximumSize(d.minimumSize());
	d.exec();
	QSettings settings("mitsuba-renderer.org", "mtsgui");
	settings.setValue("preview_sRGB", context->srgb);
	settings.setValue("preview_gamma", context->gamma);
	settings.setValue("preview_exposure", context->exposure);
	settings.setValue("preview_shadowMapResolution", context->shadowMapResolution);
	settings.setValue("preview_reinhardKey", context->reinhardKey);
	settings.setValue("preview_reinhardBurn", context->reinhardBurn);
	settings.setValue("preview_clamping", context->clamping);
	settings.setValue("preview_method", context->previewMethod);
	settings.setValue("preview_toneMappingMethod", context->toneMappingMethod);
	settings.setValue("preview_diffuseReceivers", context->diffuseReceivers);
	settings.setValue("preview_diffuseSources", context->diffuseSources);
	settings.setValue("preview_normalScaling", context->normalScaling);
#else
	if (!m_previewSettings) {
		m_previewSettings = new PreviewSettingsDlg(this);
		connect(m_previewSettings, SIGNAL(pathLengthChanged(int)), ui->glView, SLOT(setPathLength(int)));
		connect(m_previewSettings, SIGNAL(clampingChanged(Float)), ui->glView, SLOT(setClamping(Float)));
		connect(m_previewSettings, SIGNAL(shadowMapResolutionChanged(int)), ui->glView, SLOT(setShadowMapResolution(int)));
		connect(m_previewSettings, SIGNAL(gammaChanged(bool, Float)), ui->glView, SLOT(setGamma(bool, Float)));
		connect(m_previewSettings, SIGNAL(exposureChanged(Float)), ui->glView, SLOT(setExposure(Float)));
		connect(m_previewSettings, SIGNAL(reinhardKeyChanged(Float)), ui->glView, SLOT(setReinhardKey(Float)));
		connect(m_previewSettings, SIGNAL(reinhardBurnChanged(Float)), ui->glView, SLOT(setReinhardBurn(Float)));
		connect(m_previewSettings, SIGNAL(previewMethodChanged(EPreviewMethod)), ui->glView, SLOT(setPreviewMethod(EPreviewMethod)));
		connect(m_previewSettings, SIGNAL(toneMappingMethodChanged(EToneMappingMethod)), ui->glView, SLOT(setToneMappingMethod(EToneMappingMethod)));
		connect(m_previewSettings, SIGNAL(close()), this, SLOT(onPreviewSettingsClose()));
		connect(m_previewSettings, SIGNAL(diffuseReceiversChanged(bool)), ui->glView, SLOT(setDiffuseReceivers(bool)));
		connect(m_previewSettings, SIGNAL(diffuseSourcesChanged(bool)), ui->glView, SLOT(setDiffuseSources(bool)));
		connect(m_previewSettings, SIGNAL(normalScalingChanged(Float)), this, SLOT(setNormalScaling(Float)));
	}
	SceneContext *ctx = NULL;
	if (ui->tabBar->currentIndex() != -1)
		ctx = m_context[ui->tabBar->currentIndex()];
	m_previewSettings->setContext(ctx);
	m_previewSettings->show();
	ui->actionPreviewSettings->setEnabled(false);
#endif
}

void MainWindow::onPreviewSettingsClose() {
	int index = ui->tabBar->currentIndex();
	bool hasTab = index != -1;
	ui->actionPreviewSettings->setEnabled(hasTab);
	if (hasTab) {
		SceneContext *context = m_context[index];
		QSettings settings("mitsuba-renderer.org", "mtsgui");
		settings.setValue("preview_sRGB", context->srgb);
		settings.setValue("preview_gamma", context->gamma);
		settings.setValue("preview_exposure", context->exposure);
		settings.setValue("preview_shadowMapResolution", context->shadowMapResolution);
		settings.setValue("preview_reinhardKey", context->reinhardKey);
		settings.setValue("preview_reinhardBurn", context->reinhardBurn);
		settings.setValue("preview_clamping", context->clamping);
		settings.setValue("preview_method", context->previewMethod);
		settings.setValue("preview_toneMappingMethod", context->toneMappingMethod);
		settings.setValue("preview_diffuseSources", context->diffuseSources);
		settings.setValue("preview_diffuseReceivers", context->diffuseReceivers);
	}
}

void MainWindow::on_actionSettings_triggered() {
	Logger *logger = Thread::getThread()->getLogger();
	ref<Scheduler> sched = Scheduler::getInstance();
	std::vector<Worker *> localWorkers;
	
	if (m_renderQueue->getJobCount() != 0) {
		QMessageBox::warning(this, tr("Rendering in progress"),
			tr("The program settings cannot be changed while a rendering is in progress."),
			QMessageBox::Ok);
		return;
	}

	size_t workerCount = sched->getWorkerCount();
	for (size_t i=0; i<workerCount; ++i) {
		Worker *worker = sched->getWorker((int) i);
		if (worker->getClass()->derivesFrom(MTS_CLASS(LocalWorker)))
			localWorkers.push_back(worker);
	}

	ProgramSettingsDialog d(this);
	d.setWindowModality(Qt::ApplicationModal);
	d.setLogLevel(logger->getLogLevel());
	d.setWorkerPriority(m_workerPriority);
	d.setInvertMouse(ui->glView->getInvertMouse());
	d.setNavigationMode(ui->glView->getNavigationMode());
	d.setMouseSensitivity(ui->glView->getMouseSensitivity());
	d.setBlockSize(m_blockSize);
	d.setSearchPaths(m_searchPaths);
	d.setLocalWorkerCount(localWorkers.size());
	d.setConnections(m_connections);
	d.setCheckForUpdates(m_checkForUpdates);
	d.setListenPort(m_listenPort);
	d.setNodeName(m_nodeName);

	if (d.exec()) {
		QList<ServerConnection> &connections = d.getConnections();
		QList<QVariant> connectionData;
		for (int i=0; i<connections.size(); ++i)
			connectionData.append(connections[i].toByteArray());

		QSettings settings("mitsuba-renderer.org", "mtsgui");
		settings.setValue("verbosity", d.getLogLevel());
		settings.setValue("invertMouse", d.getInvertMouse());
		settings.setValue("blockSize", d.getBlockSize());
		settings.setValue("searchPaths", d.getSearchPaths());
		settings.setValue("localWorkers", d.getLocalWorkerCount());
		settings.setValue("connections", connectionData);
		settings.setValue("checkForUpdates", d.getCheckForUpdates());
		settings.setValue("mouseSensitivity", d.getMouseSensitivity());
		settings.setValue("listenPort", d.getListenPort());
		settings.setValue("nodeName", d.getNodeName());
		settings.setValue("navMode", (int) d.getNavigationMode());
		settings.setValue("workerPriority", d.getWorkerPriority());

		logger->setLogLevel(d.getLogLevel());
		ui->glView->setInvertMouse(d.getInvertMouse());
		ui->glView->setMouseSensitivity(d.getMouseSensitivity());
		ui->glView->setNavigationMode(d.getNavigationMode());
		m_blockSize = d.getBlockSize();
		m_searchPaths = d.getSearchPaths();
		m_checkForUpdates = d.getCheckForUpdates();
		m_listenPort = d.getListenPort();
		m_nodeName = d.getNodeName();
		m_workerPriority = d.getWorkerPriority();

		bool localWorkersChanged = (int) localWorkers.size() != d.getLocalWorkerCount();

		if (localWorkersChanged || m_connections != d.getConnections()) {
			ref<Scheduler> sched = Scheduler::getInstance();
			sched->pause();
			while (d.getLocalWorkerCount() > (int) localWorkers.size()) {
				LocalWorker *worker = new LocalWorker(formatString("wrk%i", localWorkerCtr++), m_workerPriority);
				sched->registerWorker(worker);
				localWorkers.push_back(worker);
			}
			while (d.getLocalWorkerCount() < (int) localWorkers.size()) {
				Worker *worker = localWorkers.back();
				sched->unregisterWorker(worker);
				localWorkers.pop_back();
			}
			QList<ServerConnection> removeList, 
				&newConnections = d.getConnections();
			for (int i=0; i<m_connections.size(); ++i) {
				ServerConnection &c = m_connections[i];
				if (!newConnections.contains(c)) 
					removeList.append(c);
			}
			for (int i=0; i<newConnections.size(); ++i) {
				ServerConnection &c = newConnections[i];
				if (!m_connections.contains(c)) {
					sched->registerWorker(c.worker);
					c.isRegistered = true;
					c.worker->decRef();
					m_connections.append(c);
				}
			}
			for (int i=0; i<removeList.size(); ++i) {
				ServerConnection &c = removeList[i];
				sched->unregisterWorker(c.worker);
				m_connections.removeAll(c);
			}
			sched->start();
		}
	}
}


void MainWindow::on_actionStop_triggered() {
	SceneContext *context = m_context[ui->tabBar->currentIndex()];
	m_contextMutex.lock();
	context->workUnits.clear();
	if (context->renderJob) {
		context->cancelled = true;
		ref<RenderJob> renderJob = context->renderJob;
		m_contextMutex.unlock();
		renderJob->cancel();
	} else if (context->mode == ERender) {
		context->mode = EPreview;
		m_contextMutex.unlock();
	}
	ui->glView->resumePreview();

	updateUI();
}

void MainWindow::on_actionShowLog_triggered() {
	m_logWidget->show();
}

void MainWindow::on_actionRender_triggered() {
	int index = ui->tabBar->currentIndex();
	if (index == -1)
		return;
	SceneContext *context = m_context[index];
	if (context->renderJob != NULL)
		return;

	Scene *scene = context->scene;
	scene->setBlockSize(m_blockSize);

    /* Avoids a segfault that misteriously appears sometimes. */
    if (context->sceneResID != -1) {
        Scheduler::getInstance()->unregisterResource(context->sceneResID);
        context->sceneResID = Scheduler::getInstance()->registerResource(scene);
    }

	context->renderJob = new RenderJob("rend", scene, m_renderQueue,  
		context->sceneResID, -1, -1, false);
	context->cancelMode = ERender;
	if (context->mode != ERender)
		ui->glView->downloadFramebuffer();
	context->cancelled = false;
	context->progress = 0;
	context->eta = "";
	context->progressName = "";
	context->mode = ERender;
	m_statusMessage = "";
	updateUI();
	context->sizeIncrease = QSize(0, m_progressWidget->sizeHint().height());

#if defined(__LINUX__)
	/* Workaround: on Linux, a few pixels get lost somehow, which
	   otherwise causes an unnecessary scrollbar to appear */
	int error = (sizeHint()-size()).height() - context->sizeIncrease.height();
	if (error > 0 && error <= 5)
		resize(size() + context->sizeIncrease + QSize(0, error));
	else
		resize(size() + context->sizeIncrease);
#else
	resize(size() + context->sizeIncrease);
#endif

    std::cerr << context->snowMaterialManager.toString() << std::endl
              << context->snow.toString() << std::endl;
	updateStatus();
    m_renderQueue->managedExecution(context->renderJob);
}

void MainWindow::on_actionRefresh_triggered() {
	int index = ui->tabBar->currentIndex();
	if (index < 0)
		return;
	SceneContext *context = m_context[index];
	on_tabBar_currentChanged(-1);
	SceneContext *newContext = loadScene(context->fileName);
	if (newContext == NULL) 
		return;
	delete context;
	m_contextMutex.lock();
	m_context[index] = newContext;
	m_contextMutex.unlock();
	qApp->processEvents();
	on_tabBar_currentChanged(index);
}

inline float toSRGB(float value) {
	if (value < 0.0031308f)
		return 12.92f * value;
	return 1.055f * std::pow(value, 0.41666f) - 0.055f;
}

void MainWindow::on_actionExportImage_triggered() {
	QFileDialog *dialog = new QFileDialog(this, tr("Export image .."),
		"", tr("All supported formats (*.exr *.png *.jpg *.jpeg);;Linear EXR image (*.exr)"
			";; Tonemapped 8-bit image (*.png *.jpg *.jpeg)"));

	QSettings settings("mitsuba-renderer.org", "mtsgui");
	dialog->setViewMode(QFileDialog::Detail);
	dialog->setAcceptMode(QFileDialog::AcceptSave);

#if defined(__OSX__)
	dialog->setOption(QFileDialog::DontUseNativeDialog, true);
#endif

	dialog->restoreState(settings.value("fileDialogState").toByteArray());
	dialog->setAttribute(Qt::WA_DeleteOnClose);
	dialog->setWindowModality(Qt::WindowModal);
	connect(dialog, SIGNAL(finished(int)), this, SLOT(onExportDialogClose(int)));
	m_currentChild = dialog;
	// prevent a tab drawing artifact on Qt/OSX
	m_activeWindowHack = true;
	dialog->show();
	qApp->processEvents();
	m_activeWindowHack = false;
}

void MainWindow::onExportDialogClose(int reason) {
	int currentIndex = ui->tabBar->currentIndex();
	SceneContext *ctx = m_context[currentIndex];

	QSettings settings("mitsuba-renderer.org", "mtsgui");
	QFileDialog *dialog = static_cast<QFileDialog *>(sender());
	m_currentChild = NULL;

    if (reason == QDialog::Accepted) {
        QString fileName = dialog->selectedFiles().value(0);
		Bitmap::EFileFormat format;
		settings.setValue("fileDialogState", dialog->saveState());

		if (fileName.endsWith(".exr")) {
			format = Bitmap::EEXR;
		} else if (fileName.endsWith(".png")) {
			format = Bitmap::EPNG;
		} else if (fileName.endsWith(".jpg") || fileName.endsWith(".jpeg")) {
			format = Bitmap::EJPEG;
		} else {
			SLog(EError, "Unknown file type -- the filename must end in either .exr, .png, .jpg, or .jpeg");
			return;
		}

		ref<FileStream> fs = new FileStream(qPrintable(fileName), 
			FileStream::ETruncReadWrite);

		if (ctx->mode == EPreview)
			ui->glView->downloadFramebuffer();

		if (format == Bitmap::EEXR) {
			ctx->framebuffer->save(format, fs);
		} else {
			int width = ctx->framebuffer->getWidth();
			int height = ctx->framebuffer->getHeight();
			ref<Bitmap> temp = new Bitmap(width, height, 32);
			float *source = ctx->framebuffer->getFloatData();
			uint8_t *target = temp->getData();
			float invGamma = 1.0f/(float) ctx->gamma;
			float exposure = std::pow(2.0f, (float) ctx->exposure);
			Float reinhardKey = 0;
			Float invWpSqr = std::pow((Float) 2, (Float) ctx->reinhardBurn);
			if (ctx->toneMappingMethod == EReinhard) {
				Float avgLogLuminance = 0;
				for (int y=0; y<height; ++y) {
					for (int x=0; x<width; ++x) {
						Spectrum spec;
						spec.fromLinearRGB(source[(y*width+x)*4+0], 
							source[(y*width+x)*4+1], source[(y*width+x)*4+2]);
						avgLogLuminance += std::fastlog(0.001f+spec.getLuminance());
					}
				}
				avgLogLuminance = std::fastexp(avgLogLuminance/(width*height));
				reinhardKey = ctx->reinhardKey / avgLogLuminance;
			}
			

			for (int y=0; y<height; ++y) {
				for (int x=0; x<width; ++x) {
					float r, g, b, a = source[3];

					if (ctx->toneMappingMethod == EGamma) {
						r = source[0]*exposure;
						g = source[1]*exposure;
						b = source[2]*exposure;
					} else {
						Spectrum spec;
						Float X, Y, Z;
						spec.fromLinearRGB(source[0], source[1], source[2]);
						spec.toXYZ(X, Y, Z);
						Float normalization = 1/(X + Y + Z);
						Float x = X*normalization, y = Y*normalization;
						Float Lp = Y * reinhardKey;
						Y = Lp * (1.0f + Lp*invWpSqr) / (1.0f + Lp);
						X = x * (Y/y); 
						Z = (Y/y) * (1.0 - x - y);
						spec.fromXYZ(X, Y, Z);
						Float rF, gF, bF;
						spec.toLinearRGB(rF, gF, bF);
						r = rF; g = gF; b = bF; 
					}

					if (ctx->srgb) {
						r = toSRGB(r);
						g = toSRGB(g);
						b = toSRGB(b);
					} else {
						r = std::pow(r, invGamma);
						g = std::pow(g, invGamma);
						b = std::pow(b, invGamma);
					}

					*target++ = (uint8_t) std::min(255, std::max(0, (int) (r*255)));
					*target++ = (uint8_t) std::min(255, std::max(0, (int) (g*255)));
					*target++ = (uint8_t) std::min(255, std::max(0, (int) (b*255)));
					*target++ = (uint8_t) std::min(255, std::max(0, (int) (a*255)));
					source += 4;
				}
			}
			temp->setGamma(ctx->srgb ? -1 : ctx->gamma);
			temp->save(format, fs);
		}
	}
}


void MainWindow::on_actionExportShape_triggered() {
	int currentIndex = ui->tabBar->currentIndex();
	if (currentIndex == -1 || ui->shapeComboBox->count() == 0) 
		return;

	SceneContext *context = m_context[currentIndex];
    Shape *shape = context->currentlySelectedShape;

    if (shape == NULL) {
        SLog(EError, "No shape selected, nothing to export");
        return;
    }

	QFileDialog *dialog = new QFileDialog(this, tr("Export shape .."),
		"", tr("Object file (*.obj)"));
	dialog->setViewMode(QFileDialog::Detail);
	dialog->setAcceptMode(QFileDialog::AcceptSave);

#if defined(__OSX__)
	dialog->setOption(QFileDialog::DontUseNativeDialog, true);
#endif

	QSettings settings("mitsuba-renderer.org", "qtgui");
	dialog->restoreState(settings.value("fileDialogState").toByteArray());
	dialog->setAttribute(Qt::WA_DeleteOnClose);
	dialog->setWindowModality(Qt::WindowModal);
	connect(dialog, SIGNAL(finished(int)), this, SLOT(onExportShapeDialogClose(int)));
	m_currentChild = dialog;
	// prevent a tab drawing artifact on Qt/OSX
	m_activeWindowHack = true;
	dialog->show();
	qApp->processEvents();
	m_activeWindowHack = false;
}

void MainWindow::onExportShapeDialogClose(int reason) {
	int currentIndex = ui->tabBar->currentIndex();
	SceneContext *ctx = m_context[currentIndex];

	QSettings settings("mitsuba-renderer.org", "qtgui");
	QFileDialog *dialog = static_cast<QFileDialog *>(sender());
	m_currentChild = NULL;

    if (reason != QDialog::Accepted)
        return;

    QString fileName = dialog->selectedFiles().value(0);
    fs::path path(fileName.toStdString());
    settings.setValue("fileDialogState", dialog->saveState());

    if (!fileName.endsWith(".obj")) {
        SLog(EError, "Unknown file type -- the filename must end in .obj");
        return;
    }

    /* get shape */
    Shape *shape = ctx->currentlySelectedShape;

    if (shape == NULL) {
        SLog(EError, "No shape selected, nothing to export");
        return;
    }

    ref<TriMesh> mesh = shape->createTriMesh();
    mesh->writeOBJ(path);
    SLog(EInfo, "Obj export of shape finished");
}

void MainWindow::on_actionSave_triggered() {
	SceneContext *context = m_context[ui->tabBar->currentIndex()];
	saveScene(this, context, context->fileName);
}

void MainWindow::on_actionSaveAs_triggered() {
	QFileDialog *dialog = new QFileDialog(this, tr("Save as .."),
		"", tr("Mitsuba scenes (*.xml)"));

	m_currentChild = dialog;
	QSettings settings("mitsuba-renderer.org", "mtsgui");
	dialog->setAttribute(Qt::WA_DeleteOnClose);
	dialog->setViewMode(QFileDialog::Detail);
	dialog->setAcceptMode(QFileDialog::AcceptSave);
	dialog->restoreState(settings.value("fileDialogState").toByteArray());
	dialog->setWindowModality(Qt::WindowModal);
	connect(dialog, SIGNAL(finished(int)), this, SLOT(onSaveAsDialogClose(int)));
	m_currentChild = dialog;
	// prevent a tab drawing artifact on Qt/OSX
	m_activeWindowHack = true;
	dialog->show();
	qApp->processEvents();
	m_activeWindowHack = false;
}

void MainWindow::onSaveAsDialogClose(int reason) {
	int currentIndex = ui->tabBar->currentIndex();
	SceneContext *context = m_context[currentIndex];

	QSettings settings("mitsuba-renderer.org", "mtsgui");
	QFileDialog *dialog = static_cast<QFileDialog *>(sender());
	m_currentChild = NULL;
	if (reason == QDialog::Accepted) {
        QString fileName = dialog->selectedFiles().value(0);
		settings.setValue("fileDialogState", dialog->saveState());
		saveScene(this, context, fileName);
		fs::path pathName = fileName.toStdString(),
			     complete = fs::complete(pathName),
			     baseName = fs::basename(pathName);
		context->fileName = fileName;
		context->shortName = QFileInfo(fileName).fileName();
		context->scene->setSourceFile(pathName);
		context->scene->setDestinationFile(baseName.file_string());
		ui->tabBar->setTabText(currentIndex, context->shortName);
		addRecentFile(complete.file_string().c_str());
	}
}

void MainWindow::on_actionReferenceManual_triggered() {
	QDesktopServices::openUrl(QUrl("http://www.mitsuba-renderer.org/docs.html"));
}
	
void MainWindow::on_actionAbout_triggered() {
	AboutDialog about(this);
	about.exec();
}

void MainWindow::onJobFinished(const RenderJob *job, bool cancelled) {
	SceneContext *context = getContext(job, false);
	if (context == NULL)
		return;
	m_renderQueue->join();
	context->workUnits.clear();
	if (cancelled) {
		if (!context->cancelled) {
			QMessageBox::critical(this, tr("Error while rendering"),
				tr("The rendering job did not complete successfully. Please check the log."), 
				QMessageBox::Ok);
		} else {
			context->mode = context->cancelMode;
			if (ui->tabBar->currentIndex() != -1 &&
				m_context[ui->tabBar->currentIndex()] == context)
				ui->glView->resumePreview();
		}
	}
	refresh(job, NULL);
	context->renderJob = NULL;
	updateUI();
	if (ui->tabBar->currentIndex() != -1 &&
		m_context[ui->tabBar->currentIndex()] == context)
		resize(size() - context->sizeIncrease);
}
	
void MainWindow::onStatusMessage(const QString &status) {
	m_statusMessage = status;
	updateStatus();
}

void MainWindow::updateStatus() {
	if (m_statusMessage == "")
		setWindowTitle(tr("Copo renderer"));
	else
		setWindowTitle(tr("Copo renderer [%1]").arg(m_statusMessage));
}
    
void MainWindow::on_actionStartServer_triggered() {
	m_serverWidget = new ServerWidget(NULL, m_nodeName, m_listenPort);
	ui->actionStartServer->setEnabled(false);
	connect(m_serverWidget, SIGNAL(closed()), this, SLOT(onServerClosed()));
	m_serverWidget->show();
}

void MainWindow::on_actionAllShapesSnow_triggered() {
	int currentIndex = ui->tabBar->currentIndex();
    if (currentIndex == -1)
        return;
	SceneContext *context = m_context[currentIndex];
    const shapeListType shapes = context->scene->getShapes();
    for (shapeListType::const_iterator it = shapes.begin(); it != shapes.end(); it++)
            updateSnowOnShape(context, *it, true);
    updateUI();
}

void MainWindow::on_actionAllShapesNoSnow_triggered() {
	int currentIndex = ui->tabBar->currentIndex();
    if (currentIndex == -1)
        return;
	SceneContext *context = m_context[currentIndex];
    const shapeListType shapes = context->scene->getShapes();
    for (shapeListType::const_iterator it = shapes.begin(); it != shapes.end(); it++)
            updateSnowOnShape(context, *it, false, false);

    /* expects allowed on control on context and preview data (i.e. should not be active) */
    /* Reset preview data */
    context->previewBuffer.vplSampleOffset = 0;
    context->pathLength = context->detectPathLength();
    int index = ui->tabBar->currentIndex();
    if (index != -1)
        on_tabBar_currentChanged(index);
    updateUI();
}

void MainWindow::on_actionEnableCommandLine_triggered() {
	if (QMessageBox::question(this, tr("Enable command line access"),
		tr("<p>If you proceed, Mitsuba will create symbolic links in <tt>/usr/bin</tt> and <tt>/Library/Python/2.6/site-packages</tt>, "
			"which enable command line and Python usage. Note that you will have to "
			"repeat this process every time the Mitsuba application is moved.</p>"
			"<p>Create links?</p>"),
			QMessageBox::Yes | QMessageBox::No) != QMessageBox::Yes)
		return;
	if (!create_symlinks())
		QMessageBox::critical(this, tr("Authentication error"), 
			tr("Unable to create the symbolic links!"), QMessageBox::Ok);
}

void MainWindow::on_actionReportBug_triggered() {
	QDesktopServices::openUrl(QUrl("https://www.mitsuba-renderer.org/bugtracker/projects/mitsuba"));
}

void MainWindow::on_actionFeedback_triggered() {
	QDesktopServices::openUrl(QUrl("mailto:Wenzel%20Jakob%20<wenzel@cs.cornell.edu>?subject=Feedback%20on%20Mitsuba"));
}

void MainWindow::onServerClosed() {
	delete m_serverWidget;
	m_serverWidget = NULL;
	ui->actionStartServer->setEnabled(true);
}

void MainWindow::onWorkBegin(const RenderJob *job, const RectangularWorkUnit *wu, int worker) {
	SceneContext *context = getContext(job, false);
	if (context == NULL)
		return;
	VisualWorkUnit vwu;
	/* This is not executed in the event loop -- take some precautions */
	m_contextMutex.lock();
	vwu.offset = wu->getOffset();
	vwu.size = wu->getSize();
	vwu.worker = worker;
	context->workUnits.insert(vwu);
	drawVisualWorkUnit(context, vwu);
	bool isCurrentView = ui->tabBar->currentIndex() < m_context.size() &&
		m_context[ui->tabBar->currentIndex()] == context;
	m_contextMutex.unlock();
	if (isCurrentView)
		emit updateView();
}

void MainWindow::drawVisualWorkUnit(SceneContext *context, const VisualWorkUnit &vwu) {
	Film *film = context->scene->getFilm();
	Point2i co = film->getCropOffset();
	int ox = vwu.offset.x - co.x, oy = vwu.offset.y - co.y,
		ex = ox + vwu.size.x, ey = oy + vwu.size.y;
	const float *color = NULL;

	/* Use desaturated colors to highlight the host
	   responsible for rendering the current image vwu */
	const float white[]     = { 1.0f, 1.0f, 1.0f };
	const float red[]       = { 1.0f, 0.3f, 0.3f };
	const float green[]     = { 0.3f, 1.0f, 0.3f };
	const float blue[]      = { 0.3f, 0.3f, 1.0f };
	const float gray[]      = { 0.5f, 0.5f, 0.5f };
	const float yellow[]    = { 1.0f, 1.0f, 0.0f };
	const float magenta[]   = { 1.0f, 0.3f, 1.0f };
	const float turquoise[] = { 0.3f, 1.0f, 1.0f };

	switch (vwu.worker % 8) {
		case 1: color = green; break;
		case 2: color = yellow; break;
		case 3: color = blue; break;
		case 4: color = gray; break;
		case 5: color = red; break;
		case 6: color = magenta; break;
		case 7: color = turquoise; break;
		case 0:
		default:
			color = white;
			break;
	}

	if (vwu.size.x < 3 || vwu.size.y < 3)
		return;

	drawHLine(context, ox, oy, ox + 3, color);
	drawHLine(context, ex - 4, oy, ex - 1, color);
	drawHLine(context, ox, ey - 1, ox + 3, color);
	drawHLine(context, ex - 4, ey - 1, ex - 1, color);
	drawVLine(context, ox, oy, oy + 3, color);
	drawVLine(context, ex - 1, oy, oy + 3, color);
	drawVLine(context, ex - 1, ey - 4, ey - 1, color);
	drawVLine(context, ox, ey - 4, ey - 1, color);
}

void MainWindow::onWorkEnd(const RenderJob *job, const ImageBlock *block) {
	int ox = block->getOffset().x, oy = block->getOffset().y,
		ex = ox + block->getSize().x, ey = oy + block->getSize().y;
	VisualWorkUnit vwu;
	vwu.offset = block->getOffset();
	vwu.size = block->getSize();
	SceneContext *context = getContext(job, false);
	if (context == NULL)
		return;
	Film *film = context->scene->getFilm();
	Point2i co = film->getCropOffset();
	Bitmap *bitmap = context->framebuffer;
	float *framebuffer = bitmap->getFloatData();
	Float r, g, b;

	for (int y = oy; y < ey; ++y) {
		int fbOffset = (ox - co.x + (y - co.y)*bitmap->getWidth())*4;
		for (int x = ox; x < ex; ++x) {
			film->getValue(x, y).toLinearRGB(r, g, b);
			framebuffer[fbOffset] = (float) r;
			framebuffer[fbOffset+1] = (float) g;
			framebuffer[fbOffset+2] = (float) b;
			framebuffer[fbOffset+3] = 1;
			fbOffset += 4;
		}
	}

	/* This is executed by worker threads -- take some precautions */
	m_contextMutex.lock();
	bool isCurrentView = ui->tabBar->currentIndex() < m_context.size() &&
		m_context[ui->tabBar->currentIndex()] == context;
	if (context->workUnits.find(vwu) != context->workUnits.end()) {
		context->workUnits.erase(vwu);
	} else if (!context->cancelled) {
		SLog(EWarn, "Internal error: unable to find previously scheduled"
				" rectangular work unit.");
	}
	m_contextMutex.unlock();
	if (isCurrentView)
		emit updateView();
}

void MainWindow::onRefresh() {
	const QRenderListener::RefreshRequest *req = m_renderListener->acquireRefreshRequest();
	if (req)
		refresh(req->first, req->second);
	m_renderListener->releaseRefreshRequest();
}

void MainWindow::refresh(const RenderJob *job, const Bitmap *_bitmap) {
	SceneContext *context = getContext(job, false);
	if (context == NULL)
		return;

	Film *film = context->scene->getFilm();
	Point2i co = film->getCropOffset();
	Bitmap *bitmap = context->framebuffer;
	float *framebuffer = bitmap->getFloatData();

	if (_bitmap != NULL) {
		SAssert(bitmap->getWidth() == _bitmap->getWidth());
		SAssert(bitmap->getHeight() == _bitmap->getHeight());
		SAssert(bitmap->getBitsPerPixel() == _bitmap->getBitsPerPixel());
		memcpy(framebuffer, _bitmap->getFloatData(),
			bitmap->getWidth() * bitmap->getHeight() * 4 * sizeof(float));
	} else {
		Float r, g, b;
		for (int y = 0; y < bitmap->getHeight(); ++y) {
			int fbOffset = y*bitmap->getWidth()*4;
			for (int x = 0; x < bitmap->getWidth(); ++x) {
				film->getValue(x + co.x, y + co.y).toLinearRGB(r, g, b);
				framebuffer[fbOffset] = (float) r;
				framebuffer[fbOffset+1] = (float) g;
				framebuffer[fbOffset+2] = (float) b;
				fbOffset += 4;
			}
		}
	}

	/* This is executed by worker threads -- take some precautions */
	m_contextMutex.lock();
	bool isCurrentView = ui->tabBar->currentIndex() < m_context.size() &&
		m_context[ui->tabBar->currentIndex()] == context;
	for (std::set<VisualWorkUnit, block_comparator>::const_iterator it =
		context->workUnits.begin(); it != context->workUnits.end(); ++it) 
		drawVisualWorkUnit(context, *it);
	m_contextMutex.unlock();
	if (isCurrentView)
		emit updateView();
}

void MainWindow::on_glView_loadFileRequest(const QString &string) {
	loadFile(string);
}

bool ServerConnection::createWorker(QWidget *parent) {
	ref<Stream> stream;
	try {
		if (type == EDirectConnection) {
			stream = new SocketStream(hostName.toStdString(), port);
		} else {
			std::vector<std::string> cmdLine;
			cmdLine.push_back(formatString("bash -c 'cd %s; . setpath.sh; mtssrv -ls'", instDir.toLatin1().constData()));
			stream = new SSHStream(userName.toStdString(), 
				hostName.toStdString(), cmdLine, port);
		}
		worker = new RemoteWorker(formatString("net%i", remoteWorkerCtr++), stream);
		return true;
	} catch (const std::exception &e) {
		QString extra;
		if (type == ESSHConnection && !QString(e.what()).contains("configuration mismatch"))
			extra = parent->tr(" - Please make sure that you can log in manually using the "
				"command line and that <a href=\"http://www.debian-administration.org/articles/152\">"
				"passwordless authentication</a> is active.");
		QMessageBox::critical(parent, parent->tr("Unable to connect to %1").arg(hostName),
			QString("Unable to create a connection to \"%1\": %2%3")
			.arg(hostName).arg(e.what()).arg(extra), QMessageBox::Ok);
		return false;
	}
}

QSize MainWindow::sizeHint() const {
	QSize hint = QMainWindow::sizeHint();
	/* Don't include scroll bars in the size hint */
	if (ui->hScrollBar->isVisible())
		hint -= QSize(0, ui->hScrollBar->sizeHint().height());
	if (ui->vScrollBar->isVisible())
		hint -= QSize(ui->vScrollBar->sizeHint().width(), 0);
	return hint;
}

QString ServerConnection::toString() const {
	return QString("%1 (%2, %3 cores)")
		.arg(worker->getNodeName().c_str())
		.arg(type == EDirectConnection ? "direct" : "ssh")
		.arg(worker->getCoreCount());
}

SceneContext::SceneContext(SceneContext *ctx) {
	if (ctx->scene) {
		/* Temporarily set up a new file resolver */
		ref<Thread> thread = Thread::getThread();
		ref<FileResolver> oldResolver = thread->getFileResolver();
		ref<FileResolver> newResolver = oldResolver->clone();
		newResolver->addPath(fs::complete(ctx->scene->getSourceFile()).parent_path());
		thread->setFileResolver(newResolver);

		scene = new Scene(ctx->scene);
		ref<PluginManager> pluginMgr = PluginManager::getInstance();
		ref<PerspectiveCamera> oldCamera = static_cast<PerspectiveCamera *>(ctx->scene->getCamera());
		ref<PerspectiveCamera> camera = static_cast<PerspectiveCamera *> 
			(pluginMgr->createObject(MTS_CLASS(Camera), oldCamera->getProperties()));
		ref<Sampler> sampler = static_cast<Sampler *> 
			(pluginMgr->createObject(MTS_CLASS(Sampler), ctx->scene->getSampler()->getProperties()));
		ref<Film> film = static_cast<Film *> 
			(pluginMgr->createObject(MTS_CLASS(Film), oldCamera->getFilm()->getProperties()));
		const Integrator *oldIntegrator = ctx->scene->getIntegrator();
		ref<Integrator> currentIntegrator;

		int depth = 0;
		std::vector<Integrator *> integratorList;
		while (oldIntegrator != NULL) {
			ref<Integrator> integrator = static_cast<Integrator *> (pluginMgr->createObject(
				MTS_CLASS(Integrator), oldIntegrator->getProperties()));
			if (depth++ == 0) 
				scene->setIntegrator(integrator);
			else 
				currentIntegrator->addChild(integrator);
			currentIntegrator = integrator;
			integratorList.push_back(integrator);
			oldIntegrator = oldIntegrator->getSubIntegrator();
		}

		for (int i=(int) integratorList.size()-1; i>=0; --i)
			integratorList[i]->configure();

		ref<ReconstructionFilter> rfilter = static_cast<ReconstructionFilter *> 
			(pluginMgr->createObject(MTS_CLASS(ReconstructionFilter), oldCamera->getFilm()->
				getReconstructionFilter()->getProperties()));

		rfilter->configure();
		film->addChild(rfilter);
		film->configure();
		sampler->configure();
		camera->addChild(sampler);
		camera->addChild(film);
		camera->setViewTransform(oldCamera->getViewTransform());
		camera->setFov(oldCamera->getFov());
		camera->configure();
		scene->setCamera(camera);
		scene->setSampler(sampler);
		scene->configure();
		sceneResID = ctx->sceneResID;
		Scheduler::getInstance()->retainResource(sceneResID);
		thread->setFileResolver(oldResolver);
	} else {
		sceneResID = -1;
		renderJob = NULL;
	}
	fileName = ctx->fileName;
	shortName = ctx->shortName;
	movementScale = ctx->movementScale;
	up = ctx->up;
	renderJob = NULL;
	cancelled = false;
	progress = 0.0f;
	framebuffer = ctx->framebuffer->clone();
	mode = ctx->renderJob ? EPreview : ctx->mode;
	gamma = ctx->gamma;
	exposure = ctx->exposure;
	clamping = ctx->clamping;
	srgb = ctx->srgb;
	pathLength = ctx->pathLength;
	shadowMapResolution = ctx->shadowMapResolution;
	previewMethod = ctx->previewMethod;
	toneMappingMethod = ctx->toneMappingMethod;
	windowSize = ctx->windowSize;
	sizeIncrease = ctx->sizeIncrease;
	scrollOffset = ctx->scrollOffset;
	reinhardKey = ctx->reinhardKey;
	reinhardBurn = ctx->reinhardBurn;
	diffuseReceivers = ctx->diffuseReceivers;
	diffuseSources = ctx->diffuseSources;
	showKDTree = ctx->showKDTree;
	shownKDTreeLevel = ctx->shownKDTreeLevel;
	selectedShape = ctx->selectedShape;
	selectionMode = ctx->selectionMode;
<<<<<<< HEAD
	showNormals = ctx->showNormals;
    normalScaling = ctx->normalScaling;
    snow = ctx->snow;
    snowRenderSettings = ctx->snowRenderSettings;
    currentlySelectedShape = NULL;
=======
	doc = ctx->doc.cloneNode(true).toDocument();
>>>>>>> d8ce3308
}

SceneContext::~SceneContext() {
	if (scene && sceneResID != -1)
		Scheduler::getInstance()->unregisterResource(sceneResID);
	if (previewBuffer.buffer) {
		previewBuffer.buffer->disassociate();
		previewBuffer.buffer->decRef();
	}
	if (previewBuffer.sync) 
		previewBuffer.sync->decRef();
}

int SceneContext::detectPathLength() const {
	if (!scene)
		return 2;

	const Integrator *integrator = scene->getIntegrator();
	int extraDepth = 0;

	while (integrator->getSubIntegrator() != NULL) {
		if (integrator->getClass()->getName() == "IrradianceCacheIntegrator")
			extraDepth = 1;
		integrator = integrator->getSubIntegrator();
	}
	const Properties &integratorProps = integrator->getProperties();
	int maxDepth = -1;

	if (integratorProps.hasProperty("maxDepth"))
		maxDepth = integratorProps.getInteger("maxDepth");

	if (maxDepth == -1) {
		if (integratorProps.getPluginName() == "direct")
			maxDepth = 2;
		else
			maxDepth = 5;
	}

	return std::max(2, std::min(maxDepth + extraDepth, 6));
}

MTS_IMPLEMENT_CLASS(QRenderListener, false, RenderListener)<|MERGE_RESOLUTION|>--- conflicted
+++ resolved
@@ -3178,15 +3178,12 @@
 	shownKDTreeLevel = ctx->shownKDTreeLevel;
 	selectedShape = ctx->selectedShape;
 	selectionMode = ctx->selectionMode;
-<<<<<<< HEAD
 	showNormals = ctx->showNormals;
     normalScaling = ctx->normalScaling;
     snow = ctx->snow;
     snowRenderSettings = ctx->snowRenderSettings;
     currentlySelectedShape = NULL;
-=======
 	doc = ctx->doc.cloneNode(true).toDocument();
->>>>>>> d8ce3308
 }
 
 SceneContext::~SceneContext() {
